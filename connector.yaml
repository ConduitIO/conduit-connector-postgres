--- conflicted
+++ resolved
@@ -158,18 +158,6 @@
         validations:
           - type: inclusion
             value: initial,never
-      - name: table
-        description: 'Deprecated: use `tables` instead.'
-        type: string
-        default: ""
-        validations: []
-      - name: tables
-        description: |-
-          Tables is a List of table names to read from, separated by a comma, e.g.:"table1,table2".
-          Use "*" if you'd like to listen to all tables.
-        type: string
-        default: ""
-        validations: []
       - name: sdk.batch.delay
         description: Maximum delay before an incomplete batch is read from the source.
         type: duration
@@ -232,21 +220,6 @@
         validations:
           - type: inclusion
             value: avro
-<<<<<<< HEAD
-      - name: snapshot.fetchSize
-        description: Snapshot fetcher size determines the number of rows to retrieve at a time.
-        type: int
-        default: "50000"
-        validations: []
-      - name: snapshotMode
-        description: SnapshotMode is whether the plugin will take a snapshot of the entire table before starting cdc mode.
-        type: string
-        default: initial
-        validations:
-          - type: inclusion
-            value: initial,never
-=======
->>>>>>> 4e38501d
   destination:
     parameters:
       - name: url
