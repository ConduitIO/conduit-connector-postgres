module github.com/conduitio/conduit-connector-postgres

go 1.20

require (
	github.com/Masterminds/squirrel v1.5.4
	github.com/conduitio/conduit-connector-sdk v0.6.0
	github.com/jackc/pgconn v1.14.0
	github.com/jackc/pglogrepl v0.0.0-20220305000529-420b8467887a
<<<<<<< HEAD
	github.com/jackc/pgproto3/v2 v2.3.1
	github.com/jackc/pgtype v1.13.0
	github.com/jackc/pgx/v4 v4.17.2
	github.com/matryer/is v1.4.0
	go.uber.org/multierr v1.9.0
=======
	github.com/jackc/pgproto3/v2 v2.3.2
	github.com/jackc/pgtype v1.14.0
	github.com/jackc/pgx/v4 v4.18.1
	github.com/matryer/is v1.4.1
>>>>>>> d1b52028
)

require (
	github.com/Masterminds/goutils v1.1.1 // indirect
	github.com/Masterminds/semver/v3 v3.2.0 // indirect
	github.com/Masterminds/sprig/v3 v3.2.3 // indirect
	github.com/conduitio/conduit-connector-protocol v0.5.0 // indirect
	github.com/fatih/color v1.13.0 // indirect
	github.com/gofrs/uuid v4.2.0+incompatible // indirect
	github.com/golang/protobuf v1.5.2 // indirect
	github.com/google/uuid v1.3.0 // indirect
	github.com/hashicorp/go-hclog v1.3.1 // indirect
	github.com/hashicorp/go-plugin v1.4.5 // indirect
	github.com/hashicorp/yamux v0.1.1 // indirect
	github.com/huandu/xstrings v1.3.3 // indirect
	github.com/imdario/mergo v0.3.11 // indirect
	github.com/jackc/chunkreader/v2 v2.0.1 // indirect
	github.com/jackc/pgio v1.0.0 // indirect
	github.com/jackc/pgpassfile v1.0.0 // indirect
	github.com/jackc/pgservicefile v0.0.0-20221227161230-091c0ba34f0a // indirect
	github.com/jackc/puddle v1.3.0 // indirect
	github.com/jhump/protoreflect v1.10.2-0.20220118162304-602a8db873e3 // indirect
	github.com/jpillora/backoff v1.0.0 // indirect
	github.com/lann/builder v0.0.0-20180802200727-47ae307949d0 // indirect
	github.com/lann/ps v0.0.0-20150810152359-62de8c46ede0 // indirect
	github.com/lib/pq v1.10.4 // indirect
	github.com/mattn/go-colorable v0.1.13 // indirect
	github.com/mattn/go-isatty v0.0.16 // indirect
	github.com/mitchellh/copystructure v1.0.0 // indirect
	github.com/mitchellh/go-testing-interface v1.14.1 // indirect
	github.com/mitchellh/mapstructure v1.5.0 // indirect
	github.com/mitchellh/reflectwalk v1.0.0 // indirect
	github.com/oklog/run v1.1.0 // indirect
<<<<<<< HEAD
	github.com/rs/zerolog v1.28.0 // indirect
	go.buf.build/grpc/go/conduitio/conduit-connector-protocol v1.4.5 // indirect
	go.uber.org/atomic v1.10.0 // indirect
	go.uber.org/goleak v1.2.0 // indirect
	golang.org/x/crypto v0.0.0-20220829220503-c86fa9a7ed90 // indirect
=======
	github.com/rs/zerolog v1.29.0 // indirect
	github.com/shopspring/decimal v1.2.0 // indirect
	github.com/spf13/cast v1.3.1 // indirect
	go.uber.org/goleak v1.2.1 // indirect
	go.uber.org/multierr v1.11.0 // indirect
	golang.org/x/crypto v0.6.0 // indirect
>>>>>>> d1b52028
	golang.org/x/exp v0.0.0-20221114191408-850992195362 // indirect
	golang.org/x/net v0.7.0 // indirect
	golang.org/x/sys v0.5.0 // indirect
	golang.org/x/text v0.7.0 // indirect
	golang.org/x/time v0.3.0 // indirect
	golang.org/x/xerrors v0.0.0-20220907171357-04be3eba64a2 // indirect
	google.golang.org/genproto v0.0.0-20230110181048-76db0878b65f // indirect
	google.golang.org/grpc v1.53.0 // indirect
	google.golang.org/protobuf v1.29.1 // indirect
	gopkg.in/tomb.v2 v2.0.0-20161208151619-d5d1b5820637 // indirect
)<|MERGE_RESOLUTION|>--- conflicted
+++ resolved
@@ -3,77 +3,61 @@
 go 1.20
 
 require (
-	github.com/Masterminds/squirrel v1.5.4
-	github.com/conduitio/conduit-connector-sdk v0.6.0
-	github.com/jackc/pgconn v1.14.0
-	github.com/jackc/pglogrepl v0.0.0-20220305000529-420b8467887a
-<<<<<<< HEAD
-	github.com/jackc/pgproto3/v2 v2.3.1
-	github.com/jackc/pgtype v1.13.0
-	github.com/jackc/pgx/v4 v4.17.2
-	github.com/matryer/is v1.4.0
-	go.uber.org/multierr v1.9.0
-=======
-	github.com/jackc/pgproto3/v2 v2.3.2
-	github.com/jackc/pgtype v1.14.0
-	github.com/jackc/pgx/v4 v4.18.1
-	github.com/matryer/is v1.4.1
->>>>>>> d1b52028
+    github.com/Masterminds/squirrel v1.5.4
+    github.com/conduitio/conduit-connector-sdk v0.6.0
+    github.com/jackc/pgconn v1.14.0
+    github.com/jackc/pglogrepl v0.0.0-20220305000529-420b8467887a
+    github.com/jackc/pgproto3/v2 v2.3.2
+    github.com/jackc/pgtype v1.14.0
+    github.com/jackc/pgx/v4 v4.18.1
+    github.com/matryer/is v1.4.1
+    go.uber.org/multierr v1.11.0
 )
 
 require (
-	github.com/Masterminds/goutils v1.1.1 // indirect
-	github.com/Masterminds/semver/v3 v3.2.0 // indirect
-	github.com/Masterminds/sprig/v3 v3.2.3 // indirect
-	github.com/conduitio/conduit-connector-protocol v0.5.0 // indirect
-	github.com/fatih/color v1.13.0 // indirect
-	github.com/gofrs/uuid v4.2.0+incompatible // indirect
-	github.com/golang/protobuf v1.5.2 // indirect
-	github.com/google/uuid v1.3.0 // indirect
-	github.com/hashicorp/go-hclog v1.3.1 // indirect
-	github.com/hashicorp/go-plugin v1.4.5 // indirect
-	github.com/hashicorp/yamux v0.1.1 // indirect
-	github.com/huandu/xstrings v1.3.3 // indirect
-	github.com/imdario/mergo v0.3.11 // indirect
-	github.com/jackc/chunkreader/v2 v2.0.1 // indirect
-	github.com/jackc/pgio v1.0.0 // indirect
-	github.com/jackc/pgpassfile v1.0.0 // indirect
-	github.com/jackc/pgservicefile v0.0.0-20221227161230-091c0ba34f0a // indirect
-	github.com/jackc/puddle v1.3.0 // indirect
-	github.com/jhump/protoreflect v1.10.2-0.20220118162304-602a8db873e3 // indirect
-	github.com/jpillora/backoff v1.0.0 // indirect
-	github.com/lann/builder v0.0.0-20180802200727-47ae307949d0 // indirect
-	github.com/lann/ps v0.0.0-20150810152359-62de8c46ede0 // indirect
-	github.com/lib/pq v1.10.4 // indirect
-	github.com/mattn/go-colorable v0.1.13 // indirect
-	github.com/mattn/go-isatty v0.0.16 // indirect
-	github.com/mitchellh/copystructure v1.0.0 // indirect
-	github.com/mitchellh/go-testing-interface v1.14.1 // indirect
-	github.com/mitchellh/mapstructure v1.5.0 // indirect
-	github.com/mitchellh/reflectwalk v1.0.0 // indirect
-	github.com/oklog/run v1.1.0 // indirect
-<<<<<<< HEAD
-	github.com/rs/zerolog v1.28.0 // indirect
-	go.buf.build/grpc/go/conduitio/conduit-connector-protocol v1.4.5 // indirect
-	go.uber.org/atomic v1.10.0 // indirect
-	go.uber.org/goleak v1.2.0 // indirect
-	golang.org/x/crypto v0.0.0-20220829220503-c86fa9a7ed90 // indirect
-=======
-	github.com/rs/zerolog v1.29.0 // indirect
-	github.com/shopspring/decimal v1.2.0 // indirect
-	github.com/spf13/cast v1.3.1 // indirect
-	go.uber.org/goleak v1.2.1 // indirect
-	go.uber.org/multierr v1.11.0 // indirect
-	golang.org/x/crypto v0.6.0 // indirect
->>>>>>> d1b52028
-	golang.org/x/exp v0.0.0-20221114191408-850992195362 // indirect
-	golang.org/x/net v0.7.0 // indirect
-	golang.org/x/sys v0.5.0 // indirect
-	golang.org/x/text v0.7.0 // indirect
-	golang.org/x/time v0.3.0 // indirect
-	golang.org/x/xerrors v0.0.0-20220907171357-04be3eba64a2 // indirect
-	google.golang.org/genproto v0.0.0-20230110181048-76db0878b65f // indirect
-	google.golang.org/grpc v1.53.0 // indirect
-	google.golang.org/protobuf v1.29.1 // indirect
-	gopkg.in/tomb.v2 v2.0.0-20161208151619-d5d1b5820637 // indirect
+    github.com/Masterminds/goutils v1.1.1 // indirect
+    github.com/Masterminds/semver/v3 v3.2.0 // indirect
+    github.com/Masterminds/sprig/v3 v3.2.3 // indirect
+    github.com/conduitio/conduit-connector-protocol v0.5.0 // indirect
+    github.com/fatih/color v1.13.0 // indirect
+    github.com/gofrs/uuid v4.2.0+incompatible // indirect
+    github.com/golang/protobuf v1.5.2 // indirect
+    github.com/google/uuid v1.3.0 // indirect
+    github.com/hashicorp/go-hclog v1.3.1 // indirect
+    github.com/hashicorp/go-plugin v1.4.5 // indirect
+    github.com/hashicorp/yamux v0.1.1 // indirect
+    github.com/huandu/xstrings v1.3.3 // indirect
+    github.com/imdario/mergo v0.3.11 // indirect
+    github.com/jackc/chunkreader/v2 v2.0.1 // indirect
+    github.com/jackc/pgio v1.0.0 // indirect
+    github.com/jackc/pgpassfile v1.0.0 // indirect
+    github.com/jackc/pgservicefile v0.0.0-20221227161230-091c0ba34f0a // indirect
+    github.com/jackc/puddle v1.3.0 // indirect
+    github.com/jhump/protoreflect v1.10.2-0.20220118162304-602a8db873e3 // indirect
+    github.com/jpillora/backoff v1.0.0 // indirect
+    github.com/lann/builder v0.0.0-20180802200727-47ae307949d0 // indirect
+    github.com/lann/ps v0.0.0-20150810152359-62de8c46ede0 // indirect
+    github.com/lib/pq v1.10.4 // indirect
+    github.com/mattn/go-colorable v0.1.13 // indirect
+    github.com/mattn/go-isatty v0.0.16 // indirect
+    github.com/mitchellh/copystructure v1.0.0 // indirect
+    github.com/mitchellh/go-testing-interface v1.14.1 // indirect
+    github.com/mitchellh/mapstructure v1.5.0 // indirect
+    github.com/mitchellh/reflectwalk v1.0.0 // indirect
+    github.com/oklog/run v1.1.0 // indirect
+    github.com/rs/zerolog v1.29.0 // indirect
+    github.com/shopspring/decimal v1.2.0 // indirect
+    github.com/spf13/cast v1.3.1 // indirect
+    go.uber.org/goleak v1.2.1 // indirect
+    golang.org/x/crypto v0.6.0 // indirect
+    golang.org/x/exp v0.0.0-20221114191408-850992195362 // indirect
+    golang.org/x/net v0.7.0 // indirect
+    golang.org/x/sys v0.5.0 // indirect
+    golang.org/x/text v0.7.0 // indirect
+    golang.org/x/time v0.3.0 // indirect
+    golang.org/x/xerrors v0.0.0-20220907171357-04be3eba64a2 // indirect
+    google.golang.org/genproto v0.0.0-20230110181048-76db0878b65f // indirect
+    google.golang.org/grpc v1.53.0 // indirect
+    google.golang.org/protobuf v1.29.1 // indirect
+    gopkg.in/tomb.v2 v2.0.0-20161208151619-d5d1b5820637 // indirect
 )