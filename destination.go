--- conflicted
+++ resolved
@@ -18,13 +18,9 @@
 	"context"
 	"encoding/json"
 	"fmt"
-<<<<<<< HEAD
-	"math/big"
-=======
 	"maps"
 	"math/big"
 	"slices"
->>>>>>> cbb9f6eb
 	"strings"
 
 	sq "github.com/Masterminds/squirrel"
@@ -185,63 +181,11 @@
 
 	query, args, err := d.stmtBuilder.
 		Delete(internal.WrapSQLIdent(tableName)).
-<<<<<<< HEAD
-		Where(sq.Eq{internal.WrapSQLIdent(keyColumnName): key[keyColumnName]}).
-=======
 		Where(where).
->>>>>>> cbb9f6eb
 		ToSql()
 	if err != nil {
 		return fmt.Errorf("error formatting delete query: %w", err)
 	}
-
-<<<<<<< HEAD
-	b.Queue(query, args...)
-	return nil
-}
-
-// insert is an append-only operation that doesn't care about keys, but
-// can error on constraints violations so should only be used when no table
-// key or unique constraints are otherwise present.
-func (d *Destination) insert(ctx context.Context, r opencdc.Record, b *pgx.Batch) error {
-	tableName, err := d.getTableName(r)
-	if err != nil {
-		return err
-	}
-
-	key, err := d.getKey(r)
-	if err != nil {
-		return err
-	}
-
-	payload, err := d.getPayload(r)
-	if err != nil {
-		return err
-	}
-
-	colArgs, valArgs, err := d.formatColumnsAndValues(tableName, key, payload)
-	if err != nil {
-		return fmt.Errorf("error formatting columns and values: %w", err)
-	}
-
-	sdk.Logger(ctx).Trace().
-		Str("table_name", tableName).
-		Msg("inserting record")
-	query, args, err := d.stmtBuilder.
-		Insert(internal.WrapSQLIdent(tableName)).
-		Columns(colArgs...).
-		Values(valArgs...).
-		ToSql()
-	if err != nil {
-		return fmt.Errorf("error formatting insert query: %w", err)
-	}
-=======
-	sdk.Logger(ctx).Trace().
-		Str("table", tableName).
-		Str("query", query).
-		Any("key", key).
-		Msg("deleting record")
->>>>>>> cbb9f6eb
 
 	b.Queue(query, args...)
 	return nil
@@ -258,23 +202,9 @@
 	key, payload opencdc.StructuredData,
 	tableName string,
 ) (string, []interface{}, error) {
-<<<<<<< HEAD
-	upsertQuery := fmt.Sprintf("ON CONFLICT (%s) DO UPDATE SET", internal.WrapSQLIdent(keyColumnName))
-	for column := range payload {
-		// tuples form a comma separated list, so they need a comma at the end.
-		// `EXCLUDED` references the new record's values. This will overwrite
-		// every column's value except for the key column.
-		wrappedCol := internal.WrapSQLIdent(column)
-		tuple := fmt.Sprintf("%s=EXCLUDED.%s,", wrappedCol, wrappedCol)
-		// TODO: Consider removing this space.
-		upsertQuery += " "
-		// add the tuple to the query string
-		upsertQuery += tuple
-=======
 	colArgs, valArgs, err := d.formatColumnsAndValues(ctx, key, payload, tableName)
 	if err != nil {
 		return "", nil, fmt.Errorf("error formatting columns and values: %w", err)
->>>>>>> cbb9f6eb
 	}
 
 	stmt := d.stmtBuilder.
@@ -288,22 +218,6 @@
 			keyColumns[i] = internal.WrapSQLIdent(keyColumns[i])
 		}
 
-<<<<<<< HEAD
-	// we have to manually append a semicolon to the upsert sql;
-	upsertQuery += ";"
-
-	colArgs, valArgs, err := d.formatColumnsAndValues(tableName, key, payload)
-	if err != nil {
-		return "", nil, fmt.Errorf("error formatting columns and values: %w", err)
-	}
-
-	return d.stmtBuilder.
-		Insert(internal.WrapSQLIdent(tableName)).
-		Columns(colArgs...).
-		Values(valArgs...).
-		SuffixExpr(sq.Expr(upsertQuery)).
-		ToSql()
-=======
 		var setOnConflict []string
 		for column := range payload {
 			// tuples form a comma separated list, so they need a comma at the end.
@@ -325,20 +239,15 @@
 	}
 
 	return stmt.ToSql()
->>>>>>> cbb9f6eb
 }
 
 // formatColumnsAndValues turns the key and payload into a slice of ordered
 // columns and values for upserting into Postgres.
-<<<<<<< HEAD
-func (d *Destination) formatColumnsAndValues(table string, key, payload opencdc.StructuredData) ([]string, []interface{}, error) {
-=======
 func (d *Destination) formatColumnsAndValues(
 	ctx context.Context,
 	key, payload opencdc.StructuredData,
 	table string,
 ) ([]string, []interface{}, error) {
->>>>>>> cbb9f6eb
 	var colArgs []string
 	var valArgs []interface{}
 
@@ -346,11 +255,7 @@
 	// query for args and values in proper order
 	for key, val := range key {
 		colArgs = append(colArgs, internal.WrapSQLIdent(key))
-<<<<<<< HEAD
-		formatted, err := d.formatValue(table, key, val)
-=======
 		formatted, err := d.formatValue(ctx, table, key, val)
->>>>>>> cbb9f6eb
 		if err != nil {
 			return nil, nil, fmt.Errorf("error formatting value: %w", err)
 		}
@@ -360,11 +265,7 @@
 
 	for field, val := range payload {
 		colArgs = append(colArgs, internal.WrapSQLIdent(field))
-<<<<<<< HEAD
-		formatted, err := d.formatValue(table, field, val)
-=======
 		formatted, err := d.formatValue(ctx, table, field, val)
->>>>>>> cbb9f6eb
 		if err != nil {
 			return nil, nil, fmt.Errorf("error formatting value: %w", err)
 		}
@@ -372,8 +273,20 @@
 	}
 
 	return colArgs, valArgs, nil
-<<<<<<< HEAD
-=======
+}
+
+// getKeyColumnName will return the name of the first item in the key or the
+// connector-configured default name of the key column name.
+func (d *Destination) getKeyColumnName(key opencdc.StructuredData, defaultKeyName string) string {
+	if len(key) > 1 {
+		// Go maps aren't order preserving, so anything over len 1 will have
+		// non deterministic results until we handle composite keys.
+		panic("composite keys not yet supported")
+	}
+	for k := range key {
+		return k
+	}
+	return defaultKeyName
 }
 
 func (d *Destination) hasKey(e opencdc.Record) bool {
@@ -382,7 +295,6 @@
 		return false
 	}
 	return len(structuredKey) > 0
->>>>>>> cbb9f6eb
 }
 
 // ensureStructuredData makes sure the record key and payload are structured data.
@@ -401,18 +313,6 @@
 	return r, nil
 }
 
-<<<<<<< HEAD
-func (d *Destination) hasKey(e opencdc.Record) bool {
-	return e.Key != nil && len(e.Key.Bytes()) > 0
-}
-
-func (d *Destination) formatValue(table string, column string, val interface{}) (interface{}, error) {
-	switch v := val.(type) {
-	case *big.Rat:
-		return d.formatBigRat(table, column, v)
-	case big.Rat:
-		return d.formatBigRat(table, column, &v)
-=======
 func (d *Destination) structuredDataFormatter(data opencdc.Data) (opencdc.StructuredData, error) {
 	switch data := data.(type) {
 	case opencdc.StructuredData:
@@ -442,29 +342,17 @@
 		return d.formatBigRat(ctx, table, column, v)
 	case big.Rat:
 		return d.formatBigRat(ctx, table, column, &v)
->>>>>>> cbb9f6eb
 	default:
 		return val, nil
 	}
 }
 
-<<<<<<< HEAD
-func (d *Destination) formatBigRat(table string, column string, v *big.Rat) (string, error) {
-	scale, err := d.dbInfo.GetNumericColumnScale(table, column)
-	if err != nil {
-		return "", fmt.Errorf("failed getting scale of numeric column: %w", err)
-	}
-
-=======
 // formatBigRat formats a big.Rat into a string that can be written into a NUMERIC/DECIMAL column.
 func (d *Destination) formatBigRat(ctx context.Context, table string, column string, v *big.Rat) (string, error) {
->>>>>>> cbb9f6eb
 	if v == nil {
 		return "", nil
 	}
 
-<<<<<<< HEAD
-=======
 	// we need to get the scale of the column so we that we can properly
 	// round the result of dividing the input big.Rat's numerator and denominator.
 	scale, err := d.dbInfo.GetNumericColumnScale(ctx, table, column)
@@ -472,7 +360,6 @@
 		return "", fmt.Errorf("failed getting scale of numeric column: %w", err)
 	}
 
->>>>>>> cbb9f6eb
 	//nolint:gosec // no risk of overflow, because the scale in Pg is always <= 16383
 	return decimal.NewFromBigRat(v, int32(scale)).String(), nil
 }