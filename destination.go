// Copyright © 2022 Meroxa, Inc.
//
// Licensed under the Apache License, Version 2.0 (the "License");
// you may not use this file except in compliance with the License.
// You may obtain a copy of the License at
//
//     http://www.apache.org/licenses/LICENSE-2.0
//
// Unless required by applicable law or agreed to in writing, software
// distributed under the License is distributed on an "AS IS" BASIS,
// WITHOUT WARRANTIES OR CONDITIONS OF ANY KIND, either express or implied.
// See the License for the specific language governing permissions and
// limitations under the License.

package postgres

import (
	"context"
	"encoding/json"
	"fmt"
	"log"
	"strconv"
	"strings"

	sq "github.com/Masterminds/squirrel"
	"github.com/conduitio/conduit-commons/config"
	"github.com/conduitio/conduit-commons/opencdc"
	"github.com/conduitio/conduit-connector-postgres/destination"
	sdk "github.com/conduitio/conduit-connector-sdk"
	"github.com/conduitio/conduit-connector-sdk/schema"
	"github.com/hamba/avro/v2"
	"github.com/jackc/pgx/v5"
)

type Destination struct {
	sdk.UnimplementedDestination

	config       destination.Config
	getTableName destination.TableFn

	conn        *pgx.Conn
	stmtBuilder sq.StatementBuilderType
}

func NewDestination() sdk.Destination {
	d := &Destination{
		stmtBuilder: sq.StatementBuilder.PlaceholderFormat(sq.Dollar),
	}
	return sdk.DestinationWithMiddleware(d, sdk.DefaultDestinationMiddleware()...)
}

func (d *Destination) Parameters() config.Parameters {
	return d.config.Parameters()
}

func (d *Destination) Configure(ctx context.Context, cfg config.Config) error {
	err := sdk.Util.ParseConfig(ctx, cfg, &d.config, NewDestination().Parameters())
	if err != nil {
		return err
	}
	// try parsing the url
	_, err = pgx.ParseConfig(d.config.URL)
	if err != nil {
		return fmt.Errorf("invalid url: %w", err)
	}

	d.getTableName, err = d.config.TableFunction()
	if err != nil {
		return fmt.Errorf("invalid table name or table function: %w", err)
	}

	return nil
}

func (d *Destination) Open(ctx context.Context) error {
	conn, err := pgx.Connect(ctx, d.config.URL)
	if err != nil {
		return fmt.Errorf("failed to open connection: %w", err)
	}
	d.conn = conn
	return nil
}

// Write routes incoming records to their appropriate handler based on the
// operation.
<<<<<<< HEAD
func (d *Destination) Write(ctx context.Context, recs []sdk.Record) (int, error) {
	err := d.updateSchema(ctx, recs[0])
	if err != nil {
		return 0, err
	}

=======
func (d *Destination) Write(ctx context.Context, recs []opencdc.Record) (int, error) {
>>>>>>> baf453b4
	b := &pgx.Batch{}
	for _, rec := range recs {
		var err error
		switch rec.Operation {
		case opencdc.OperationCreate:
			err = d.handleInsert(ctx, rec, b)
		case opencdc.OperationUpdate:
			err = d.handleUpdate(ctx, rec, b)
		case opencdc.OperationDelete:
			err = d.handleDelete(ctx, rec, b)
		case opencdc.OperationSnapshot:
			err = d.handleInsert(ctx, rec, b)
		default:
			return 0, fmt.Errorf("invalid operation %q", rec.Operation)
		}
		if err != nil {
			return 0, err
		}
	}

	br := d.conn.SendBatch(ctx, b)
	defer br.Close()

	for i := range recs {
		// fetch error for each statement
		_, err := br.Exec()
		if err != nil {
			// the batch is executed in a transaction, if one failed all failed
			return 0, fmt.Errorf("failed to execute query for record %d: %w", i, err)
		}
	}
	return len(recs), nil
}

func (d *Destination) Teardown(ctx context.Context) error {
	if d.conn != nil {
		return d.conn.Close(ctx)
	}
	return nil
}

// handleInsert adds a query to the batch that stores the record in the target
// table. It checks for the existence of a key. If no key is present or a key
// exists and no key column name is configured, it will plainly insert the data.
// Otherwise it upserts the record.
func (d *Destination) handleInsert(ctx context.Context, r opencdc.Record, b *pgx.Batch) error {
	if !d.hasKey(r) || d.config.Key == "" {
		return d.insert(ctx, r, b)
	}
	return d.upsert(ctx, r, b)
}

// handleUpdate adds a query to the batch that updates the record in the target
// table. It assumes the record has a key and fails if one is not present.
func (d *Destination) handleUpdate(ctx context.Context, r opencdc.Record, b *pgx.Batch) error {
	if !d.hasKey(r) {
		return fmt.Errorf("key must be provided on update actions")
	}
	// TODO handle case if the key was updated
	return d.upsert(ctx, r, b)
}

// handleDelete adds a query to the batch that deletes the record from the
// target table. It assumes the record has a key and fails if one is not present.
func (d *Destination) handleDelete(ctx context.Context, r opencdc.Record, b *pgx.Batch) error {
	if !d.hasKey(r) {
		return fmt.Errorf("key must be provided on delete actions")
	}
	return d.remove(ctx, r, b)
}

func (d *Destination) upsert(ctx context.Context, r opencdc.Record, b *pgx.Batch) error {
	payload, err := d.getPayload(r)
	if err != nil {
		return fmt.Errorf("failed to get payload: %w", err)
	}

	key, err := d.getKey(r)
	if err != nil {
		return fmt.Errorf("failed to get key: %w", err)
	}

	keyColumnName := d.getKeyColumnName(key, d.config.Key)

	tableName, err := d.getTableName(r)
	if err != nil {
		return fmt.Errorf("failed to get table name for write: %w", err)
	}

	query, args, err := d.formatUpsertQuery(key, payload, keyColumnName, tableName)
	if err != nil {
		return fmt.Errorf("error formatting query: %w", err)
	}
	sdk.Logger(ctx).Trace().
		Str("table_name", tableName).
		Any("key", map[string]interface{}{keyColumnName: key[keyColumnName]}).
		Msg("upserting record")

	b.Queue(query, args...)
	return nil
}

func (d *Destination) remove(ctx context.Context, r opencdc.Record, b *pgx.Batch) error {
	key, err := d.getKey(r)
	if err != nil {
		return err
	}
	keyColumnName := d.getKeyColumnName(key, d.config.Key)
	tableName, err := d.getTableName(r)
	if err != nil {
		return fmt.Errorf("failed to get table name for write: %w", err)
	}

	sdk.Logger(ctx).Trace().
		Str("table_name", tableName).
		Any("key", map[string]interface{}{keyColumnName: key[keyColumnName]}).
		Msg("deleting record")
	query, args, err := d.stmtBuilder.
		Delete(tableName).
		Where(sq.Eq{keyColumnName: key[keyColumnName]}).
		ToSql()
	if err != nil {
		return fmt.Errorf("error formatting delete query: %w", err)
	}

	b.Queue(query, args...)
	return nil
}

// insert is an append-only operation that doesn't care about keys, but
// can error on constraints violations so should only be used when no table
// key or unique constraints are otherwise present.
func (d *Destination) insert(ctx context.Context, r opencdc.Record, b *pgx.Batch) error {
	tableName, err := d.getTableName(r)
	if err != nil {
		return err
	}

	key, err := d.getKey(r)
	if err != nil {
		return err
	}

	payload, err := d.getPayload(r)
	if err != nil {
		return err
	}

	colArgs, valArgs := d.formatColumnsAndValues(key, payload)
	sdk.Logger(ctx).Trace().
		Str("table_name", tableName).
		Msg("inserting record")
	query, args, err := d.stmtBuilder.
		Insert(tableName).
		Columns(colArgs...).
		Values(valArgs...).
		ToSql()
	if err != nil {
		return fmt.Errorf("error formatting insert query: %w", err)
	}

	b.Queue(query, args...)
	return nil
}

func (d *Destination) getPayload(r opencdc.Record) (opencdc.StructuredData, error) {
	if r.Payload.After == nil {
		return opencdc.StructuredData{}, nil
	}
	return d.structuredDataFormatter(r.Payload.After)
}

func (d *Destination) getKey(r opencdc.Record) (opencdc.StructuredData, error) {
	if r.Key == nil {
		return opencdc.StructuredData{}, nil
	}
	return d.structuredDataFormatter(r.Key)
}

func (d *Destination) structuredDataFormatter(data opencdc.Data) (opencdc.StructuredData, error) {
	if data == nil {
		return opencdc.StructuredData{}, nil
	}
	if sdata, ok := data.(opencdc.StructuredData); ok {
		return sdata, nil
	}
	raw := data.Bytes()
	if len(raw) == 0 {
		return opencdc.StructuredData{}, nil
	}

	m := make(map[string]interface{})
	err := json.Unmarshal(raw, &m)
	if err != nil {
		return nil, err
	}
	return m, nil
}

// formatUpsertQuery manually formats the UPSERT and ON CONFLICT query statements.
// The `ON CONFLICT` portion of this query needs to specify the constraint
// name.
// * In our case, we can only rely on the record.Key's parsed key value.
// * If other schema constraints prevent a write, this won't upsert on
// that conflict.
func (d *Destination) formatUpsertQuery(
	key opencdc.StructuredData,
	payload opencdc.StructuredData,
	keyColumnName string,
	tableName string,
) (string, []interface{}, error) {
	upsertQuery := fmt.Sprintf("ON CONFLICT (%s) DO UPDATE SET", keyColumnName)
	for column := range payload {
		// tuples form a comma separated list, so they need a comma at the end.
		// `EXCLUDED` references the new record's values. This will overwrite
		// every column's value except for the key column.
		tuple := fmt.Sprintf("%s=EXCLUDED.%s,", column, column)
		// TODO: Consider removing this space.
		upsertQuery += " "
		// add the tuple to the query string
		upsertQuery += tuple
	}

	// remove the last comma from the list of tuples
	upsertQuery = strings.TrimSuffix(upsertQuery, ",")

	// we have to manually append a semi colon to the upsert sql;
	upsertQuery += ";"

	colArgs, valArgs := d.formatColumnsAndValues(key, payload)

	return d.stmtBuilder.
		Insert(tableName).
		Columns(colArgs...).
		Values(valArgs...).
		SuffixExpr(sq.Expr(upsertQuery)).
		ToSql()
}

// formatColumnsAndValues turns the key and payload into a slice of ordered
// columns and values for upserting into Postgres.
func (d *Destination) formatColumnsAndValues(key, payload opencdc.StructuredData) ([]string, []interface{}) {
	var colArgs []string
	var valArgs []interface{}

	// range over both the key and payload values in order to format the
	// query for args and values in proper order
	for key, val := range key {
		colArgs = append(colArgs, key)
		valArgs = append(valArgs, val)
		delete(payload, key) // NB: Delete Key from payload arguments
	}

	for field, value := range payload {
		colArgs = append(colArgs, field)
		valArgs = append(valArgs, value)
	}

	return colArgs, valArgs
}

// getKeyColumnName will return the name of the first item in the key or the
// connector-configured default name of the key column name.
func (d *Destination) getKeyColumnName(key opencdc.StructuredData, defaultKeyName string) string {
	if len(key) > 1 {
		// Go maps aren't order preserving, so anything over len 1 will have
		// non deterministic results until we handle composite keys.
		panic("composite keys not yet supported")
	}
	for k := range key {
		return k
	}
	return defaultKeyName
}

func (d *Destination) hasKey(e opencdc.Record) bool {
	return e.Key != nil && len(e.Key.Bytes()) > 0
}

func (d *Destination) updateSchema(ctx context.Context, rec sdk.Record) error {
	sname := rec.Metadata["opencdc.schema.name"]
	sversion, err := strconv.Atoi(rec.Metadata["opencdc.schema.version"])
	if err != nil {
		return err
	}

	schemaInstance, err := schema.Get(ctx, sname, sversion)
	if err != nil {
		return err
	}
	schema, err := avro.ParseBytes(schemaInstance.Bytes)
	if err != nil {
		return err
	}

	sdk.Logger(ctx).Info().Msgf("got schema: %v", schema)

	tableName, err := d.getTableName(rec)
	if err != nil {
		return fmt.Errorf("failed to get table name for write: %w", err)
	}

	cmdTag, err := d.conn.Exec(ctx, generateSQL(schema, tableName, d.tableExists(tableName)))
	if err != nil {
		return err
	}
	sdk.Logger(ctx).Info().Msgf("got command tag: %v", cmdTag)

	return nil
}

func (d *Destination) tableExists(tableName string) bool {
	query := `
		SELECT EXISTS (
			SELECT 1 
			FROM information_schema.tables 
			WHERE table_schema = 'public' 
			AND table_name = $1
		)
	`

	var exists bool
	err := d.conn.QueryRow(context.Background(), query, tableName).Scan(&exists)
	if err != nil {
		panic(err)
	}

	return exists
}

// getSQLType maps Avro types to SQL types
func getSQLType(avroType avro.Type) string {
	switch avroType {
	case avro.Int:
		return "INT"
	case avro.Long:
		return "BIGINT"
	case avro.String:
		return "VARCHAR(255)"
	case avro.Boolean:
		return "BOOLEAN"
	case avro.Float:
		return "FLOAT"
	case avro.Double:
		return "DOUBLE"
	case avro.Bytes:
		return "BLOB"
	case avro.Union:
		// For unions, pick the first non-null type
		return "VARCHAR(255)" // default fallback type for complex types
	default:
		return "VARCHAR(255)" // default fallback type
	}
}

// generateSQL generates the SQL CREATE TABLE statement
func generateSQL(schema avro.Schema, tableName string, exists bool) string {
	recordSchema, ok := schema.(*avro.RecordSchema)
	if !ok {
		log.Fatalf("Schema is not a record schema")
	}

	operation := "CREATE"
	if exists {
		operation = "UPDATE"
	}
	var sb strings.Builder
	sb.WriteString(fmt.Sprintf(operation+" TABLE %s (\n", tableName))

	for i, field := range recordSchema.Fields() {
		fieldType := getSQLType(field.Type().Type())
		nullable := ""
		if field.HasDefault() || field.Type().Type() == avro.Union {
			nullable = ""
		} else {
			nullable = " NOT NULL"
		}

		sb.WriteString(fmt.Sprintf("    %s %s%s", field.Name(), fieldType, nullable))
		if i < len(recordSchema.Fields())-1 {
			sb.WriteString(",\n")
		}
	}
	sb.WriteString("\n);")

	return sb.String()
}<|MERGE_RESOLUTION|>--- conflicted
+++ resolved
@@ -83,16 +83,12 @@
 
 // Write routes incoming records to their appropriate handler based on the
 // operation.
-<<<<<<< HEAD
-func (d *Destination) Write(ctx context.Context, recs []sdk.Record) (int, error) {
+func (d *Destination) Write(ctx context.Context, recs []opencdc.Record) (int, error) {
 	err := d.updateSchema(ctx, recs[0])
 	if err != nil {
 		return 0, err
 	}
 
-=======
-func (d *Destination) Write(ctx context.Context, recs []opencdc.Record) (int, error) {
->>>>>>> baf453b4
 	b := &pgx.Batch{}
 	for _, rec := range recs {
 		var err error
@@ -372,7 +368,7 @@
 	return e.Key != nil && len(e.Key.Bytes()) > 0
 }
 
-func (d *Destination) updateSchema(ctx context.Context, rec sdk.Record) error {
+func (d *Destination) updateSchema(ctx context.Context, rec opencdc.Record) error {
 	sname := rec.Metadata["opencdc.schema.name"]
 	sversion, err := strconv.Atoi(rec.Metadata["opencdc.schema.version"])
 	if err != nil {
