--- conflicted
+++ resolved
@@ -143,19 +143,13 @@
 		// subscription stopped without an error and the context is still
 		// open, this is a strange case, shouldn't actually happen
 		return nil, fmt.Errorf("subscription stopped, no more data to fetch (this smells like a bug)")
-<<<<<<< HEAD
 	case recBatch := <-i.records:
 		sdk.Logger(ctx).Info().Int("records", len(recBatch)).Msg("CDCIterator received batch of records (blocking)")
 		recs = recBatch
-=======
-	case rec := <-i.records:
-		recs = append(recs, rec)
->>>>>>> 8aa702c5
 	}
 
 	for len(recs) < n {
 		select {
-<<<<<<< HEAD
 		case recBatch := <-i.records:
 			sdk.Logger(ctx).Info().Int("records", len(recBatch)).Msg("CDCIterator received batch of records (non-blocking)")
 			// todo we might be over N, fix
@@ -163,12 +157,6 @@
 		case <-ctx.Done():
 			// Return what we have with the error
 			return recs, ctx.Err()
-=======
-		case rec := <-i.records:
-			recs = append(recs, rec)
-		case <-ctx.Done():
-			return nil, ctx.Err()
->>>>>>> 8aa702c5
 		case <-i.sub.Done():
 			if err := i.sub.Err(); err != nil {
 				return recs, fmt.Errorf("logical replication error: %w", err)
@@ -185,10 +173,7 @@
 		}
 	}
 
-<<<<<<< HEAD
 	sdk.Logger(ctx).Info().Int("records", len(recs)).Msg("CDCIterator returning records")
-=======
->>>>>>> 8aa702c5
 	return recs, nil
 }
 
