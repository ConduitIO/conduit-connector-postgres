--- conflicted
+++ resolved
@@ -79,15 +79,6 @@
 			Msgf("Publication %q already exists.", c.PublicationName)
 	}
 
-<<<<<<< HEAD
-	records := make(chan opencdc.Record)
-	handler := NewCDCHandler(
-		internal.NewRelationSet(),
-		common.NewTableInfoFetcher(pool),
-		c.TableKeys,
-		records,
-		c.WithAvroSchema,
-=======
 	// Using a buffered channel here so that the handler can send a batch
 	// to the channel and start building a new batch.
 	// This is useful when the first batch in the channel didn't reach BatchSize (which is sdk.batch.size).
@@ -97,13 +88,13 @@
 	handler := NewCDCHandler(
 		ctx,
 		internal.NewRelationSet(),
+		common.NewTableInfoFetcher(pool),
 		c.TableKeys,
 		batchesCh,
 		c.WithAvroSchema,
 		c.BatchSize,
 		// todo make configurable
 		time.Second,
->>>>>>> cbb9f6eb
 	)
 
 	sub, err := internal.CreateSubscription(
@@ -152,14 +143,8 @@
 	return nil
 }
 
-<<<<<<< HEAD
 // NextN takes and returns up to n records from the queue. NextN is allowed to
 // block until either at least one record is available or the context gets canceled.
-=======
-// NextN returns up to n records from the internal channel with records.
-// NextN is allowed to block until either at least one record is available
-// or the context gets canceled.
->>>>>>> cbb9f6eb
 func (i *CDCIterator) NextN(ctx context.Context, n int) ([]opencdc.Record, error) {
 	if !i.subscriberReady() {
 		return nil, errors.New("logical replication has not been started")
@@ -169,11 +154,6 @@
 		return nil, fmt.Errorf("n must be greater than 0, got %d", n)
 	}
 
-<<<<<<< HEAD
-	var recs []opencdc.Record
-
-	// Block until at least one record is received or context is canceled
-=======
 	// First, we check if there are any records from the previous batch
 	// that we can start with.
 	recs := make([]opencdc.Record, len(i.recordsForNextRead), n)
@@ -213,48 +193,12 @@
 // or for the context to be done, or for the subscription to be done,
 // whichever comes first.
 func (i *CDCIterator) nextRecordsBatchBlocking(ctx context.Context) ([]opencdc.Record, error) {
->>>>>>> cbb9f6eb
 	select {
 	case <-ctx.Done():
 		return nil, ctx.Err()
 	case <-i.sub.Done():
 		if err := i.sub.Err(); err != nil {
 			return nil, fmt.Errorf("logical replication error: %w", err)
-<<<<<<< HEAD
-		}
-		if err := ctx.Err(); err != nil {
-			// subscription is done because the context is canceled, we went
-			// into the wrong case by chance
-			return nil, err
-		}
-		// subscription stopped without an error and the context is still
-		// open, this is a strange case, shouldn't actually happen
-		return nil, fmt.Errorf("subscription stopped, no more data to fetch (this smells like a bug)")
-	case rec := <-i.records:
-		recs = append(recs, rec)
-	}
-
-	for len(recs) < n {
-		select {
-		case rec := <-i.records:
-			recs = append(recs, rec)
-		case <-ctx.Done():
-			return nil, ctx.Err()
-		case <-i.sub.Done():
-			if err := i.sub.Err(); err != nil {
-				return recs, fmt.Errorf("logical replication error: %w", err)
-			}
-			if err := ctx.Err(); err != nil {
-				// Return what we have with context error
-				return recs, err
-			}
-			// Return what we have with subscription stopped error
-			return recs, fmt.Errorf("subscription stopped, no more data to fetch (this smells like a bug)")
-		default:
-			// No more records currently available
-			return recs, nil
-=======
->>>>>>> cbb9f6eb
 		}
 		if err := ctx.Err(); err != nil {
 			// subscription is done because the context is canceled, we went
@@ -308,9 +252,6 @@
 		return src
 	}
 
-<<<<<<< HEAD
-	return recs, nil
-=======
 	needed := limit - len(dst)
 	if needed > len(src) {
 		needed = len(src)
@@ -320,7 +261,6 @@
 	i.recordsForNextRead = src[needed:]
 
 	return dst
->>>>>>> cbb9f6eb
 }
 
 // Ack forwards the acknowledgment to the subscription.
