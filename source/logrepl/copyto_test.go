--- conflicted
+++ resolved
@@ -38,11 +38,7 @@
 	cfg.RuntimeParams["replication"] = "database"
 	replconn, err := pgx.ConnectConfig(ctx, cfg)
 	is.NoErr(err)
-<<<<<<< HEAD
-	// t.Cleanup(func() { is.NoErr(replconn.Close(ctx)) })
-=======
 	t.Cleanup(func() { is.NoErr(replconn.Close(ctx)) })
->>>>>>> 190b532b
 
 	table := test.SetupTestTableV2(ctx, t, replconn)
 
