// Copyright © 2022 Meroxa, Inc.
//
// Licensed under the Apache License, Version 2.0 (the "License");
// you may not use this file except in compliance with the License.
// You may obtain a copy of the License at
//
//     http://www.apache.org/licenses/LICENSE-2.0
//
// Unless required by applicable law or agreed to in writing, software
// distributed under the License is distributed on an "AS IS" BASIS,
// WITHOUT WARRANTIES OR CONDITIONS OF ANY KIND, either express or implied.
// See the License for the specific language governing permissions and
// limitations under the License.

package logrepl

import (
	"context"
	"errors"
	"fmt"
	"math/big"
	"strings"
	"testing"
	"time"

	"github.com/conduitio/conduit-commons/opencdc"
	"github.com/conduitio/conduit-commons/schema"
	"github.com/conduitio/conduit-connector-postgres/source/position"
	"github.com/conduitio/conduit-connector-postgres/test"
	sdkschema "github.com/conduitio/conduit-connector-sdk/schema"
	"github.com/google/go-cmp/cmp"
	"github.com/google/go-cmp/cmp/cmpopts"
	"github.com/hamba/avro/v2"
	"github.com/jackc/pglogrepl"
	"github.com/jackc/pgx/v5/pgxpool"
	"github.com/matryer/is"
)

func TestCDCIterator_New(t *testing.T) {
	ctx := test.Context(t)
	pool := test.ConnectPool(ctx, t, test.RepmgrConnString)

	tests := []struct {
		name    string
		setup   func(t *testing.T) CDCConfig
		wantErr error
	}{
		{
			name: "publication already exists",
			setup: func(t *testing.T) CDCConfig {
				is := is.New(t)
				table := test.SetupTable(ctx, t, pool)
				test.CreatePublication(t, pool, table, []string{table})

				t.Cleanup(func() {
					is.NoErr(Cleanup(ctx, CleanupConfig{
						URL:      pool.Config().ConnString(),
						SlotName: table,
					}))
				})

				return CDCConfig{
					SlotName:        table,
					PublicationName: table,
					Tables:          []string{table},
				}
			},
		},
		{
			name: "fails to create publication",
			setup: func(*testing.T) CDCConfig {
				return CDCConfig{
					PublicationName: "foobar",
				}
			},
			wantErr: errors.New("requires at least one table"),
		},
		{
			name: "fails to create subscription",
			setup: func(t *testing.T) CDCConfig {
				is := is.New(t)
				table := test.SetupTable(ctx, t, pool)

				t.Cleanup(func() {
					is.NoErr(Cleanup(ctx, CleanupConfig{
						URL:             pool.Config().ConnString(),
						PublicationName: table,
					}))
				})

				return CDCConfig{
					SlotName:        "invalid,name_/",
					PublicationName: table,
					Tables:          []string{table},
				}
			},
			wantErr: errors.New("ERROR: syntax error (SQLSTATE 42601)"),
		},
	}

	for _, tt := range tests {
		t.Run(tt.name, func(t *testing.T) {
			is := is.New(t)

			config := tt.setup(t)

			i, err := NewCDCIterator(ctx, pool, config)
			if tt.wantErr != nil {
				if match := strings.Contains(err.Error(), tt.wantErr.Error()); !match {
					t.Logf("%s != %s", err.Error(), tt.wantErr.Error())
					is.True(match)
				}
			} else {
				is.NoErr(err)
			}
			if i != nil {
				is.NoErr(i.Teardown(ctx))
			}
		})
	}
}

func TestCDCIterator_Operation_NextN(t *testing.T) {
	ctx := test.Context(t)
	is := is.New(t)

	pool := test.ConnectPool(ctx, t, test.RepmgrConnString)
	table := test.SetupTable(ctx, t, pool)
	i := testCDCIterator(ctx, t, pool, table, true)

	// wait for subscription to be ready
	<-i.sub.Ready()

	tests := []struct {
		name    string
		setup   func(t *testing.T)
		want    opencdc.Record
		wantErr bool
	}{
		{
			name: "should detect insert",
			setup: func(t *testing.T) {
				is := is.New(t)
				query := fmt.Sprintf(`INSERT INTO %s (id, key, column1, column2, column3, column4, "UppercaseColumn1")
							VALUES (6, '6', 'bizz', 456, false, 12.3, 61)`, table)
				_, err := pool.Exec(ctx, query)
				is.NoErr(err)
			},
			wantErr: false,
			want: opencdc.Record{
				Operation: opencdc.OperationCreate,
				Metadata: map[string]string{
					opencdc.MetadataCollection:           table,
					opencdc.MetadataKeySchemaSubject:     table + "_key",
					opencdc.MetadataKeySchemaVersion:     "1",
					opencdc.MetadataPayloadSchemaSubject: table + "_payload",
					opencdc.MetadataPayloadSchemaVersion: "1",
				},
				Key: opencdc.StructuredData{"id": int64(6)},
				Payload: opencdc.Change{
					Before: nil,
					After: opencdc.StructuredData{
						"id":               int64(6),
						"column1":          "bizz",
						"column2":          int32(456),
						"column3":          false,
						"column4":          big.NewRat(123, 10),
<<<<<<< HEAD
						"key":              []uint8("6"),
						"UppercaseColumn1": int32(61),
=======
						"column5":          big.NewRat(14, 1),
						"column6":          []byte(`{"foo2": "bar2"}`),
						"column7":          []byte(`{"foo2": "baz2"}`),
						"key":              nil,
						"UppercaseColumn1": nil,
>>>>>>> cbb9f6eb
					},
				},
			},
		},
		{
			name: "should detect update",
			setup: func(t *testing.T) {
				is := is.New(t)
				query := fmt.Sprintf(`UPDATE %s SET column1 = 'test cdc updates' WHERE key = '1'`, table)
				_, err := pool.Exec(ctx, query)
				is.NoErr(err)
			},
			wantErr: false,
			want: opencdc.Record{
				Operation: opencdc.OperationUpdate,
				Metadata: map[string]string{
					opencdc.MetadataCollection:           table,
					opencdc.MetadataKeySchemaSubject:     table + "_key",
					opencdc.MetadataKeySchemaVersion:     "1",
					opencdc.MetadataPayloadSchemaSubject: table + "_payload",
					opencdc.MetadataPayloadSchemaVersion: "1",
				},
				Key: opencdc.StructuredData{"id": int64(1)},
				Payload: opencdc.Change{
					After: opencdc.StructuredData{
						"id":               int64(1),
						"column1":          "test cdc updates",
						"column2":          int32(123),
						"column3":          false,
						"column4":          big.NewRat(122, 10),
<<<<<<< HEAD
=======
						"column5":          big.NewRat(4, 1),
						"column6":          []byte(`{"foo": "bar"}`),
						"column7":          []byte(`{"foo": "baz"}`),
>>>>>>> cbb9f6eb
						"key":              []uint8("1"),
						"UppercaseColumn1": int32(1),
					},
				},
			},
		},
		{
			name: "should detect full update",
			setup: func(t *testing.T) {
				is := is.New(t)
				_, err := pool.Exec(ctx, fmt.Sprintf("ALTER TABLE %s REPLICA IDENTITY FULL", table))
				is.NoErr(err)
				query := fmt.Sprintf(`UPDATE %s SET column1 = 'test cdc full updates' WHERE key = '1'`, table)
				_, err = pool.Exec(ctx, query)
				is.NoErr(err)
			},
			wantErr: false,
			want: opencdc.Record{
				Operation: opencdc.OperationUpdate,
				Metadata: map[string]string{
					opencdc.MetadataCollection:           table,
					opencdc.MetadataKeySchemaSubject:     table + "_key",
					opencdc.MetadataKeySchemaVersion:     "1",
					opencdc.MetadataPayloadSchemaSubject: table + "_payload",
					opencdc.MetadataPayloadSchemaVersion: "1",
				},
				Key: opencdc.StructuredData{"id": int64(1)},
				Payload: opencdc.Change{
					Before: opencdc.StructuredData{
						"id":               int64(1),
						"column1":          "test cdc updates",
						"column2":          int32(123),
						"column3":          false,
						"column4":          big.NewRat(122, 10),
<<<<<<< HEAD
=======
						"column5":          big.NewRat(4, 1),
						"column6":          []byte(`{"foo": "bar"}`),
						"column7":          []byte(`{"foo": "baz"}`),
>>>>>>> cbb9f6eb
						"key":              []uint8("1"),
						"UppercaseColumn1": int32(1),
					},
					After: opencdc.StructuredData{
						"id":               int64(1),
						"column1":          "test cdc full updates",
						"column2":          int32(123),
						"column3":          false,
						"column4":          big.NewRat(122, 10),
<<<<<<< HEAD
=======
						"column5":          big.NewRat(4, 1),
						"column6":          []byte(`{"foo": "bar"}`),
						"column7":          []byte(`{"foo": "baz"}`),
>>>>>>> cbb9f6eb
						"key":              []uint8("1"),
						"UppercaseColumn1": int32(1),
					},
				},
			},
		},
		{
			name: "should detect delete",
			setup: func(t *testing.T) {
				is := is.New(t)
				_, err := pool.Exec(ctx, fmt.Sprintf("ALTER TABLE %s REPLICA IDENTITY DEFAULT", table))
				is.NoErr(err)
				query := fmt.Sprintf(`DELETE FROM %s WHERE id = 4`, table)
				_, err = pool.Exec(ctx, query)
				is.NoErr(err)
			},
			wantErr: false,
			want: opencdc.Record{
				Operation: opencdc.OperationDelete,
				Metadata: map[string]string{
					opencdc.MetadataCollection:           table,
					opencdc.MetadataKeySchemaSubject:     table + "_key",
					opencdc.MetadataKeySchemaVersion:     "1",
					opencdc.MetadataPayloadSchemaSubject: table + "_payload",
					opencdc.MetadataPayloadSchemaVersion: "1",
				},
				Key: opencdc.StructuredData{"id": int64(4)},
				Payload: opencdc.Change{
					Before: opencdc.StructuredData{
						"id":               int64(4),
						"column1":          nil,
						"column2":          nil,
						"column3":          nil,
						"column4":          nil,
<<<<<<< HEAD
=======
						"column5":          nil,
						"column6":          nil,
						"column7":          nil,
>>>>>>> cbb9f6eb
						"key":              nil,
						"UppercaseColumn1": nil,
					},
				},
			},
		},
		{
			name: "should detect full delete",
			setup: func(t *testing.T) {
				is := is.New(t)
				_, err := pool.Exec(ctx, fmt.Sprintf("ALTER TABLE %s REPLICA IDENTITY FULL", table))
				is.NoErr(err)
				query := fmt.Sprintf(`DELETE FROM %s WHERE id = 3`, table)
				_, err = pool.Exec(ctx, query)
				is.NoErr(err)
			},
			wantErr: false,
			want: opencdc.Record{
				Operation: opencdc.OperationDelete,
				Metadata: map[string]string{
					opencdc.MetadataCollection:           table,
					opencdc.MetadataKeySchemaSubject:     table + "_key",
					opencdc.MetadataKeySchemaVersion:     "1",
					opencdc.MetadataPayloadSchemaSubject: table + "_payload",
					opencdc.MetadataPayloadSchemaVersion: "1",
				},
				Key: opencdc.StructuredData{"id": int64(3)},
				Payload: opencdc.Change{
					Before: opencdc.StructuredData{
						"id":               int64(3),
						"key":              []uint8("3"),
						"column1":          "baz",
						"column2":          int32(789),
						"column3":          false,
<<<<<<< HEAD
						"column4":          big.NewRat(836, 25),
=======
						"column4":          nil,
						"column5":          big.NewRat(9, 1),
						"column6":          []byte(`{"foo": "bar"}`),
						"column7":          []byte(`{"foo": "baz"}`),
>>>>>>> cbb9f6eb
						"UppercaseColumn1": int32(3),
					},
				},
			},
		},
	}

	for _, tt := range tests {
		t.Run(tt.name, func(t *testing.T) {
			is := is.New(t)
			now := time.Now()

			tt.setup(t)

			// fetch the change
			nextCtx, cancel := context.WithTimeout(ctx, time.Second*10)
			defer cancel()
			records, err := i.NextN(nextCtx, 1)
			is.NoErr(err)

			got := records[0]

			readAt, err := got.Metadata.GetReadAt()
			is.NoErr(err)
			is.True(readAt.After(now)) // ReadAt should be after now
			is.True(len(got.Position) > 0)
			tt.want.Metadata[opencdc.MetadataReadAt] = got.Metadata[opencdc.MetadataReadAt]
			tt.want.Position = got.Position

			is.Equal("", cmp.Diff(
				tt.want,
				got,
				cmpopts.IgnoreUnexported(opencdc.Record{}),
				cmp.Comparer(func(x, y *big.Rat) bool {
					return x.Cmp(y) == 0
				}),
			))
			is.NoErr(i.Ack(ctx, got.Position))
		})
	}
}

func TestCDCIterator_EnsureLSN(t *testing.T) {
	ctx := test.Context(t)
	is := is.New(t)

	pool := test.ConnectPool(ctx, t, test.RepmgrConnString)
	table := test.SetupTable(ctx, t, pool)

	i := testCDCIterator(ctx, t, pool, table, true)
	<-i.sub.Ready()

	_, err := pool.Exec(ctx, fmt.Sprintf(`INSERT INTO %s (id, key, column1, column2, column3, column4, "UppercaseColumn1")
				VALUES (6, '6', 'bizz', 456, false, 12.3, 6)`, table))
	is.NoErr(err)

	rr, err := i.NextN(ctx, 1)
	is.NoErr(err)
	is.True(len(rr) > 0)

	r := rr[0]

	p, err := position.ParseSDKPosition(r.Position)
	is.NoErr(err)

	lsn, err := p.LSN()
	is.NoErr(err)

	writeLSN, flushLSN, err := fetchSlotStats(t, pool, table) // table is the slot name
	is.NoErr(err)

	is.Equal(lsn, writeLSN)
	is.True(flushLSN < lsn)

	is.NoErr(i.Ack(ctx, r.Position))
	time.Sleep(2 * time.Second) // wait for at least two status updates

	writeLSN, flushLSN, err = fetchSlotStats(t, pool, table) // table is the slot name
	is.NoErr(err)

	is.True(lsn <= writeLSN)
	is.True(lsn <= flushLSN)
	is.Equal(writeLSN, flushLSN)
}

func TestCDCIterator_Ack(t *testing.T) {
	ctx := test.Context(t)

	tests := []struct {
		name    string
		pos     opencdc.Position
		wantErr error
	}{
		{
			name:    "failed to parse position",
			pos:     opencdc.Position([]byte("{")),
			wantErr: errors.New("invalid position: unexpected end of JSON input"),
		},
		{
			name: "position of wrong type",
			pos: position.Position{
				Type: position.TypeSnapshot,
			}.ToSDKPosition(),
			wantErr: errors.New(`invalid type "Snapshot" for CDC position`),
		},
		{
			name: "failed to parse LSN",
			pos: position.Position{
				Type:    position.TypeCDC,
				LastLSN: "garble",
			}.ToSDKPosition(),
			wantErr: errors.New("failed to parse LSN: expected integer"),
		},
		{
			name: "invalid position LSN",
			pos: position.Position{
				Type: position.TypeCDC,
			}.ToSDKPosition(),
			wantErr: errors.New("cannot ack zero position"),
		},
	}

	for _, tt := range tests {
		t.Run(tt.name, func(t *testing.T) {
			is := is.New(t)

			i := &CDCIterator{}

			err := i.Ack(ctx, tt.pos)
			if tt.wantErr != nil {
				is.Equal(err.Error(), tt.wantErr.Error())
			} else {
				is.NoErr(err)
			}
		})
	}
}
func TestCDCIterator_NextN(t *testing.T) {
	ctx := test.Context(t)
	pool := test.ConnectPool(ctx, t, test.RepmgrConnString)
	table := test.SetupTable(ctx, t, pool)

	t.Run("retrieve exact N records", func(t *testing.T) {
		is := is.New(t)
		i := testCDCIterator(ctx, t, pool, table, true)
		<-i.sub.Ready()

		for j := 1; j <= 3; j++ {
			_, err := pool.Exec(ctx, fmt.Sprintf(`INSERT INTO %s (id, key, column1, column2, column3, column4, "UppercaseColumn1")
				VALUES (%d, '%d', 'test-%d', %d, false, 12.3, 4)`, table, j+10, j+10, j, j*100))
			is.NoErr(err)
		}

		var allRecords []opencdc.Record
		attemptCtx, cancel := context.WithTimeout(ctx, 5*time.Second)
		defer cancel()

		// Collect records until we have all 3
		for len(allRecords) < 3 {
			records, err := i.NextN(attemptCtx, 3-len(allRecords))
			is.NoErr(err)
			// Only proceed if we got at least one record
			is.True(len(records) > 0)
			allRecords = append(allRecords, records...)
		}

		is.Equal(len(allRecords), 3)

		for j, r := range allRecords {
			is.Equal(r.Operation, opencdc.OperationCreate)
			is.Equal(r.Key.(opencdc.StructuredData)["id"], int64(j+11))
			data := r.Payload.After.(opencdc.StructuredData)
			is.Equal(data["column1"], fmt.Sprintf("test-%d", j+1))
			//nolint:gosec // no risk to overflow
			is.Equal(data["column2"], (int32(j)+1)*100)
		}
	})

	t.Run("retrieve fewer records than requested", func(t *testing.T) {
		is := is.New(t)
		i := testCDCIterator(ctx, t, pool, table, true)
		<-i.sub.Ready()

		for j := 1; j <= 2; j++ {
			_, err := pool.Exec(ctx, fmt.Sprintf(`INSERT INTO %s (id, key, column1, column2, column3, column4, "UppercaseColumn1")
				VALUES (%d, '%d', 'test-%d', %d, false, 12.3, 4)`, table, j+20, j+20, j, j*100))
			is.NoErr(err)
		}

		// Will keep calling NextN until all records are received
		records := make([]opencdc.Record, 0, 2)
		for len(records) < 2 {
			recordsTmp, err := i.NextN(ctx, 5)
			is.NoErr(err)
			records = append(records, recordsTmp...)
		}

		// nothing else to fetch
		ctxWithTimeout, cancel := context.WithTimeout(ctx, 500*time.Millisecond)
		defer cancel()
		_, err := i.NextN(ctxWithTimeout, 5)
		is.True(errors.Is(err, context.DeadlineExceeded))

		for j, r := range records {
			is.Equal(r.Operation, opencdc.OperationCreate)
			is.Equal(r.Key.(opencdc.StructuredData)["id"], int64(j+21))
			change := r.Payload
			data := change.After.(opencdc.StructuredData)
			is.Equal(data["column1"], fmt.Sprintf("test-%d", j+1))
			//nolint:gosec // no risk to overflow
			is.Equal(data["column2"], (int32(j)+1)*100)
		}
	})

	t.Run("context cancellation", func(t *testing.T) {
		is := is.New(t)
		i := testCDCIterator(ctx, t, pool, table, true)
		<-i.sub.Ready()

		ctxTimeout, cancel := context.WithTimeout(ctx, 100*time.Millisecond)
		defer cancel()

		_, err := i.NextN(ctxTimeout, 5)
		is.True(errors.Is(err, context.DeadlineExceeded))
	})

	t.Run("subscriber not started", func(t *testing.T) {
		is := is.New(t)
		i := testCDCIterator(ctx, t, pool, table, false)

		_, err := i.NextN(ctx, 5)
		is.Equal(err.Error(), "logical replication has not been started")
	})

	t.Run("invalid N values", func(t *testing.T) {
		is := is.New(t)
		i := testCDCIterator(ctx, t, pool, table, true)
		<-i.sub.Ready()

		_, err := i.NextN(ctx, 0)
		is.True(strings.Contains(err.Error(), "n must be greater than 0"))

		_, err = i.NextN(ctx, -1)
		is.True(strings.Contains(err.Error(), "n must be greater than 0"))
	})

	t.Run("subscription termination", func(t *testing.T) {
		is := is.New(t)
		i := testCDCIterator(ctx, t, pool, table, true)
		<-i.sub.Ready()

		_, err := pool.Exec(ctx, fmt.Sprintf(`INSERT INTO %s (id, key, column1, column2, column3, column4, "UppercaseColumn1")
			VALUES (30, '30', 'test-1', 100, false, 12.3, 14)`, table))
		is.NoErr(err)

		go func() {
			time.Sleep(100 * time.Millisecond)
			is.NoErr(i.Teardown(ctx))
		}()

		records, err := i.NextN(ctx, 5)
		if err != nil {
			is.True(strings.Contains(err.Error(), "logical replication error"))
		} else {
			is.True(len(records) > 0)
		}
	})
}

func TestCDCIterator_NextN_InternalBatching(t *testing.T) {
	ctx := test.Context(t)
	pool := test.ConnectPool(ctx, t, test.RepmgrConnString)
	table := test.SetupEmptyTestTable(ctx, t, pool)

	is := is.New(t)
	underTest := testCDCIterator(ctx, t, pool, table, true)
	<-underTest.sub.Ready()

	insertTestRows(ctx, is, pool, table, 1, 1)
	// wait until the CDCHandler flushes this one record
	// so that we force the CDCIterator to wait for another batch
	time.Sleep(time.Second * 2)
	insertTestRows(ctx, is, pool, table, 2, 5)

	// we request 2 records, expect records 1 and 2
	got, err := underTest.NextN(ctx, 2)
	is.NoErr(err)
	verifyOpenCDCRecords(is, got, table, 1, 2)
	time.Sleep(200 * time.Millisecond)

	// we request 2 records, expect records 3 and 4
	got, err = underTest.NextN(ctx, 2)
	is.NoErr(err)
	verifyOpenCDCRecords(is, got, table, 3, 4)
	time.Sleep(200 * time.Millisecond)

	// we request 2 records, expect record 5
	got, err = underTest.NextN(ctx, 2)
	is.NoErr(err)
	verifyOpenCDCRecords(is, got, table, 5, 5)
}

func insertTestRows(ctx context.Context, is *is.I, pool *pgxpool.Pool, table string, from int, to int) {
	for i := from; i <= to; i++ {
		_, err := pool.Exec(
			ctx,
			fmt.Sprintf(
				`INSERT INTO %s (id, column1, column2, column3, column4, column5)
				VALUES (%d, 'test-%d', %d, false, 12.3, 14)`, table, i+10, i, i*100,
			),
		)
		is.NoErr(err)
	}
}

func verifyOpenCDCRecords(is *is.I, got []opencdc.Record, tableName string, fromID, toID int) {
	// Build the expected records slice
	var want []opencdc.Record

	for i := fromID; i <= toID; i++ {
		id := int64(i + 10)
		record := opencdc.Record{
			Operation: opencdc.OperationCreate,
			Key: opencdc.StructuredData{
				"id": id,
			},
			Payload: opencdc.Change{
				After: opencdc.StructuredData{
					"id":               id,
					"key":              nil,
					"column1":          fmt.Sprintf("test-%d", i),
					"column2":          int32(i) * 100, //nolint:gosec // fine, we know the value is small enough
					"column3":          false,
					"column4":          big.NewRat(123, 10),
					"column5":          big.NewRat(14, 1),
					"column6":          nil,
					"column7":          nil,
					"UppercaseColumn1": nil,
				},
			},
			Metadata: opencdc.Metadata{
				opencdc.MetadataCollection: tableName,
			},
		}

		want = append(want, record)
	}

	cmpOpts := []cmp.Option{
		cmpopts.IgnoreUnexported(opencdc.Record{}),
		cmpopts.IgnoreFields(opencdc.Record{}, "Position", "Metadata"),
		cmp.Comparer(func(x, y *big.Rat) bool {
			return x.Cmp(y) == 0
		}),
	}
	is.Equal("", cmp.Diff(want, got, cmpOpts...)) // mismatch (-want +got)
}

func TestCDCIterator_NextN(t *testing.T) {
	ctx := test.Context(t)
	pool := test.ConnectPool(ctx, t, test.RepmgrConnString)
	table := test.SetupTestTable(ctx, t, pool)

	t.Run("retrieve exact N records", func(t *testing.T) {
		is := is.New(t)
		i := testCDCIterator(ctx, t, pool, table, true)
		<-i.sub.Ready()

		for j := 1; j <= 3; j++ {
			_, err := pool.Exec(ctx, fmt.Sprintf(`INSERT INTO %s (id, column1, column2, column3, column4, column5)
				VALUES (%d, 'test-%d', %d, false, 12.3, 14)`, table, j+10, j, j*100))
			is.NoErr(err)
		}

		var allRecords []opencdc.Record
		attemptCtx, cancel := context.WithTimeout(ctx, 5*time.Second)
		defer cancel()

		// Collect records until we have all 3
		for len(allRecords) < 3 {
			records, err := i.NextN(attemptCtx, 3-len(allRecords))
			is.NoErr(err)
			// Only proceed if we got at least one record
			is.True(len(records) > 0)
			allRecords = append(allRecords, records...)
		}

		is.Equal(len(allRecords), 3)

		for j, r := range allRecords {
			is.Equal(r.Operation, opencdc.OperationCreate)
			is.Equal(r.Key.(opencdc.StructuredData)["id"], int64(j+11))
			change := r.Payload
			data := change.After.(opencdc.StructuredData)
			is.Equal(data["column1"], fmt.Sprintf("test-%d", j+1))
			//nolint:gosec // no risk to overflow
			is.Equal(data["column2"], (int32(j)+1)*100)
		}
	})

	t.Run("retrieve fewer records than requested", func(t *testing.T) {
		is := is.New(t)
		i := testCDCIterator(ctx, t, pool, table, true)
		<-i.sub.Ready()

		for j := 1; j <= 2; j++ {
			_, err := pool.Exec(ctx, fmt.Sprintf(`INSERT INTO %s (id, column1, column2, column3, column4, column5)
				VALUES (%d, 'test-%d', %d, false, 12.3, 14)`, table, j+20, j, j*100))
			is.NoErr(err)
		}

		// Will keep calling NextN until all records are received
		records := make([]opencdc.Record, 0, 2)
		for len(records) < 2 {
			recordsTmp, err := i.NextN(ctx, 5)
			is.NoErr(err)
			records = append(records, recordsTmp...)
		}

		// nothing else to fetch
		ctxWithTimeout, cancel := context.WithTimeout(ctx, 500*time.Millisecond)
		defer cancel()
		_, err := i.NextN(ctxWithTimeout, 5)
		is.True(errors.Is(err, context.DeadlineExceeded))

		for j, r := range records {
			is.Equal(r.Operation, opencdc.OperationCreate)
			is.Equal(r.Key.(opencdc.StructuredData)["id"], int64(j+21))
			change := r.Payload
			data := change.After.(opencdc.StructuredData)
			is.Equal(data["column1"], fmt.Sprintf("test-%d", j+1))
			//nolint:gosec // no risk to overflow
			is.Equal(data["column2"], (int32(j)+1)*100)
		}
	})

	t.Run("context cancellation", func(t *testing.T) {
		is := is.New(t)
		i := testCDCIterator(ctx, t, pool, table, true)
		<-i.sub.Ready()

		ctxTimeout, cancel := context.WithTimeout(ctx, 100*time.Millisecond)
		defer cancel()

		_, err := i.NextN(ctxTimeout, 5)
		is.True(errors.Is(err, context.DeadlineExceeded))
	})

	t.Run("subscriber not started", func(t *testing.T) {
		is := is.New(t)
		i := testCDCIterator(ctx, t, pool, table, false)

		_, err := i.NextN(ctx, 5)
		is.Equal(err.Error(), "logical replication has not been started")
	})

	t.Run("invalid N values", func(t *testing.T) {
		is := is.New(t)
		i := testCDCIterator(ctx, t, pool, table, true)
		<-i.sub.Ready()

		_, err := i.NextN(ctx, 0)
		is.True(strings.Contains(err.Error(), "n must be greater than 0"))

		_, err = i.NextN(ctx, -1)
		is.True(strings.Contains(err.Error(), "n must be greater than 0"))
	})

	t.Run("subscription termination", func(t *testing.T) {
		is := is.New(t)
		i := testCDCIterator(ctx, t, pool, table, true)
		<-i.sub.Ready()

		_, err := pool.Exec(ctx, fmt.Sprintf(`INSERT INTO %s (id, column1, column2, column3, column4, column5)
			VALUES (30, 'test-1', 100, false, 12.3, 14)`, table))
		is.NoErr(err)

		time.Sleep(100 * time.Millisecond)
		is.NoErr(i.Teardown(ctx))

		_, err = i.NextN(ctx, 5)
		is.True(err != nil)
		is.True(strings.Contains(err.Error(), "logical replication error"))
	})
}

func testCDCIterator(ctx context.Context, t *testing.T, pool *pgxpool.Pool, table string, start bool) *CDCIterator {
	is := is.New(t)
	config := CDCConfig{
		Tables:          []string{table},
		TableKeys:       map[string]string{table: "id"},
		PublicationName: table, // table is random, reuse for publication name
		SlotName:        table, // table is random, reuse for slot name
		WithAvroSchema:  true,
		BatchSize:       2,
	}

	i, err := NewCDCIterator(ctx, pool, config)
	is.NoErr(err)

	i.sub.StatusTimeout = 1 * time.Second

	if start {
		is.NoErr(i.StartSubscriber(ctx))
	}

	t.Cleanup(func() {
		is.NoErr(i.Teardown(ctx))
		is.NoErr(Cleanup(ctx, CleanupConfig{
			URL:             pool.Config().ConnString(),
			SlotName:        table,
			PublicationName: table,
		}))
	})

	return i
}

func fetchSlotStats(t *testing.T, c test.Querier, slotName string) (pglogrepl.LSN, pglogrepl.LSN, error) {
	t.Helper()

	ctx := test.Context(t)
	ctx, cancel := context.WithTimeout(ctx, time.Second*15)
	defer cancel()

	var writeLSN, flushLSN pglogrepl.LSN
	for {
		query := fmt.Sprintf(`SELECT write_lsn, flush_lsn
								FROM pg_stat_replication s JOIN pg_replication_slots rs ON s.pid = rs.active_pid
								WHERE rs.slot_name = '%s'`, slotName)

		err := c.QueryRow(ctx, query).Scan(&writeLSN, &flushLSN)
		if err == nil {
			return writeLSN, flushLSN, nil
		}
		if errors.Is(err, context.DeadlineExceeded) {
			return 0, 0, err
		}
		time.Sleep(100 * time.Millisecond)
	}
}

func TestCDCIterator_Schema(t *testing.T) {
	ctx := test.Context(t)

	pool := test.ConnectPool(ctx, t, test.RepmgrConnString)
	table := test.SetupTable(ctx, t, pool)

	i := testCDCIterator(ctx, t, pool, table, true)
	<-i.sub.Ready()

	t.Run("initial table schema", func(t *testing.T) {
		is := is.New(t)

		_, err := pool.Exec(
			ctx,
			fmt.Sprintf(`INSERT INTO %s (id, key, column1, column2, column3, column4, "UppercaseColumn1")
				VALUES (6, '6', 'bizz', 456, false, 12.3, 6)`, table),
		)
		is.NoErr(err)

		rr, err := i.NextN(ctx, 1)
		is.NoErr(err)
		is.True(len(rr) > 0)

		r := rr[0]

		assertPayloadSchemaOK(ctx, is, test.TestTableAvroSchemaV1, table, r)
		assertKeySchemaOK(ctx, is, table, r)
	})

	t.Run("column added", func(t *testing.T) {
		is := is.New(t)

		_, err := pool.Exec(ctx, fmt.Sprintf(`ALTER TABLE %s ADD COLUMN column101 timestamp;`, table))
		is.NoErr(err)

		_, err = pool.Exec(
			ctx,
			fmt.Sprintf(`INSERT INTO %s (id, key, column1, column2, column3, column4, column101, "UppercaseColumn1")
				VALUES (7, decode('aabbcc', 'hex'), 'example data 1', 100, true, 12345.678, '2023-09-09 10:00:00', 7);`, table),
		)
		is.NoErr(err)

		rr, err := i.NextN(ctx, 1)
		is.NoErr(err)
		is.True(len(rr) > 0)

		r := rr[0]

		assertPayloadSchemaOK(ctx, is, test.TestTableAvroSchemaV2, table, r)
		assertKeySchemaOK(ctx, is, table, r)
	})

	t.Run("column removed", func(t *testing.T) {
		is := is.New(t)

		_, err := pool.Exec(ctx, fmt.Sprintf(`ALTER TABLE %s DROP COLUMN column4;`, table))
		is.NoErr(err)

		_, err = pool.Exec(
			ctx,
			fmt.Sprintf(`INSERT INTO %s (id, key, column1, column2, column3, column101, "UppercaseColumn1")
				VALUES (8, decode('aabbcc', 'hex'), 'example data 1', 100, true, '2023-09-09 10:00:00', 8);`, table),
		)
		is.NoErr(err)

		rr, err := i.NextN(ctx, 1)
		is.NoErr(err)
		is.True(len(rr) > 0)

		r := rr[0]

		assertPayloadSchemaOK(ctx, is, test.TestTableAvroSchemaV3, table, r)
		assertKeySchemaOK(ctx, is, table, r)
	})
}

func assertPayloadSchemaOK(ctx context.Context, is *is.I, wantSchemaTemplate string, table string, r opencdc.Record) {
	gotConduitSch, err := getPayloadSchema(ctx, r)
	is.NoErr(err)

	want, err := avro.Parse(fmt.Sprintf(wantSchemaTemplate, table+"_payload"))
	is.NoErr(err)

	got, err := avro.ParseBytes(gotConduitSch.Bytes)
	is.NoErr(err)

	is.Equal(want.String(), got.String())
}

func assertKeySchemaOK(ctx context.Context, is *is.I, table string, r opencdc.Record) {
	gotConduitSch, err := getKeySchema(ctx, r)
	is.NoErr(err)

	want, err := avro.Parse(fmt.Sprintf(test.TestTableKeyAvroSchema, table+"_key"))
	is.NoErr(err)

	got, err := avro.ParseBytes(gotConduitSch.Bytes)
	is.NoErr(err)

	is.Equal(want.String(), got.String())
}

func getPayloadSchema(ctx context.Context, r opencdc.Record) (schema.Schema, error) {
	payloadSubj, err := r.Metadata.GetPayloadSchemaSubject()
	if err != nil {
		return schema.Schema{}, fmt.Errorf("GetPayloadSchemaSubject failed: %w", err)
	}

	payloadV, err := r.Metadata.GetPayloadSchemaVersion()
	if err != nil {
		return schema.Schema{}, fmt.Errorf("GetPayloadSchemaVersion failed: %w", err)
	}

	payloadSch, err := sdkschema.Get(ctx, payloadSubj, payloadV)
	if err != nil {
		return schema.Schema{}, fmt.Errorf("failed getting schema: %w", err)
	}

	return payloadSch, nil
}

func getKeySchema(ctx context.Context, r opencdc.Record) (schema.Schema, error) {
	keySubj, err := r.Metadata.GetKeySchemaSubject()
	if err != nil {
		return schema.Schema{}, fmt.Errorf("GetKeySchemaSubject failed: %w", err)
	}

	keyV, err := r.Metadata.GetKeySchemaVersion()
	if err != nil {
		return schema.Schema{}, fmt.Errorf("GetKeySchemaVersion failed: %w", err)
	}

	keySch, err := sdkschema.Get(ctx, keySubj, keyV)
	if err != nil {
		return schema.Schema{}, fmt.Errorf("failed getting schema: %w", err)
	}

	return keySch, nil
}<|MERGE_RESOLUTION|>--- conflicted
+++ resolved
@@ -165,16 +165,8 @@
 						"column2":          int32(456),
 						"column3":          false,
 						"column4":          big.NewRat(123, 10),
-<<<<<<< HEAD
 						"key":              []uint8("6"),
 						"UppercaseColumn1": int32(61),
-=======
-						"column5":          big.NewRat(14, 1),
-						"column6":          []byte(`{"foo2": "bar2"}`),
-						"column7":          []byte(`{"foo2": "baz2"}`),
-						"key":              nil,
-						"UppercaseColumn1": nil,
->>>>>>> cbb9f6eb
 					},
 				},
 			},
@@ -205,12 +197,6 @@
 						"column2":          int32(123),
 						"column3":          false,
 						"column4":          big.NewRat(122, 10),
-<<<<<<< HEAD
-=======
-						"column5":          big.NewRat(4, 1),
-						"column6":          []byte(`{"foo": "bar"}`),
-						"column7":          []byte(`{"foo": "baz"}`),
->>>>>>> cbb9f6eb
 						"key":              []uint8("1"),
 						"UppercaseColumn1": int32(1),
 					},
@@ -245,12 +231,6 @@
 						"column2":          int32(123),
 						"column3":          false,
 						"column4":          big.NewRat(122, 10),
-<<<<<<< HEAD
-=======
-						"column5":          big.NewRat(4, 1),
-						"column6":          []byte(`{"foo": "bar"}`),
-						"column7":          []byte(`{"foo": "baz"}`),
->>>>>>> cbb9f6eb
 						"key":              []uint8("1"),
 						"UppercaseColumn1": int32(1),
 					},
@@ -260,12 +240,6 @@
 						"column2":          int32(123),
 						"column3":          false,
 						"column4":          big.NewRat(122, 10),
-<<<<<<< HEAD
-=======
-						"column5":          big.NewRat(4, 1),
-						"column6":          []byte(`{"foo": "bar"}`),
-						"column7":          []byte(`{"foo": "baz"}`),
->>>>>>> cbb9f6eb
 						"key":              []uint8("1"),
 						"UppercaseColumn1": int32(1),
 					},
@@ -300,12 +274,6 @@
 						"column2":          nil,
 						"column3":          nil,
 						"column4":          nil,
-<<<<<<< HEAD
-=======
-						"column5":          nil,
-						"column6":          nil,
-						"column7":          nil,
->>>>>>> cbb9f6eb
 						"key":              nil,
 						"UppercaseColumn1": nil,
 					},
@@ -340,14 +308,7 @@
 						"column1":          "baz",
 						"column2":          int32(789),
 						"column3":          false,
-<<<<<<< HEAD
 						"column4":          big.NewRat(836, 25),
-=======
-						"column4":          nil,
-						"column5":          big.NewRat(9, 1),
-						"column6":          []byte(`{"foo": "bar"}`),
-						"column7":          []byte(`{"foo": "baz"}`),
->>>>>>> cbb9f6eb
 						"UppercaseColumn1": int32(3),
 					},
 				},
