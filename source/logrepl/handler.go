// Copyright © 2022 Meroxa, Inc.
//
// Licensed under the Apache License, Version 2.0 (the "License");
// you may not use this file except in compliance with the License.
// You may obtain a copy of the License at
//
//     http://www.apache.org/licenses/LICENSE-2.0
//
// Unless required by applicable law or agreed to in writing, software
// distributed under the License is distributed on an "AS IS" BASIS,
// WITHOUT WARRANTIES OR CONDITIONS OF ANY KIND, either express or implied.
// See the License for the specific language governing permissions and
// limitations under the License.

package logrepl

import (
	"context"
	"fmt"

	"github.com/conduitio/conduit-commons/opencdc"
	cschema "github.com/conduitio/conduit-commons/schema"
	"github.com/conduitio/conduit-connector-postgres/source/common"
	"github.com/conduitio/conduit-connector-postgres/source/logrepl/internal"
	"github.com/conduitio/conduit-connector-postgres/source/position"
	"github.com/conduitio/conduit-connector-postgres/source/schema"
	sdk "github.com/conduitio/conduit-connector-sdk"
	sdkschema "github.com/conduitio/conduit-connector-sdk/schema"
	"github.com/jackc/pglogrepl"
)

// CDCHandler is responsible for handling logical replication messages,
// converting them to a record and sending them to a channel.
type CDCHandler struct {
	tableKeys   map[string]string
	relationSet *internal.RelationSet
	out         chan<- opencdc.Record
	lastTXLSN   pglogrepl.LSN

<<<<<<< HEAD
	tableInfo      *common.TableInfoFetcher
=======
	withAvroSchema bool
>>>>>>> 134b5151
	keySchemas     map[string]cschema.Schema
	payloadSchemas map[string]cschema.Schema
}

<<<<<<< HEAD
func NewCDCHandler(rs *internal.RelationSet, tableInfo *common.TableInfoFetcher, tableKeys map[string]string, out chan<- opencdc.Record) *CDCHandler {
=======
func NewCDCHandler(rs *internal.RelationSet, tableKeys map[string]string, out chan<- opencdc.Record, withAvroSchema bool) *CDCHandler {
>>>>>>> 134b5151
	return &CDCHandler{
		tableKeys:      tableKeys,
		relationSet:    rs,
		out:            out,
<<<<<<< HEAD
		tableInfo:      tableInfo,
=======
		withAvroSchema: withAvroSchema,
>>>>>>> 134b5151
		keySchemas:     make(map[string]cschema.Schema),
		payloadSchemas: make(map[string]cschema.Schema),
	}
}

// Handle is the handler function that receives all logical replication messages.
// Returns non-zero LSN when a record was emitted for the message.
func (h *CDCHandler) Handle(ctx context.Context, m pglogrepl.Message, lsn pglogrepl.LSN) (pglogrepl.LSN, error) {
	sdk.Logger(ctx).Trace().
		Str("lsn", lsn.String()).
		Str("messageType", m.Type().String()).
		Msg("handler received pglogrepl.Message")

	switch m := m.(type) {
	case *pglogrepl.RelationMessage:
		// We have to add the Relations to our Set so that we can decode our own output
		h.relationSet.Add(m)
		err := h.tableInfo.Refresh(ctx, m.RelationName)
		if err != nil {
			return 0, fmt.Errorf("failed to refresh table info: %w", err)
		}
	case *pglogrepl.InsertMessage:
		if err := h.handleInsert(ctx, m, lsn); err != nil {
			return 0, fmt.Errorf("logrepl handler insert: %w", err)
		}
		return lsn, nil
	case *pglogrepl.UpdateMessage:
		if err := h.handleUpdate(ctx, m, lsn); err != nil {
			return 0, fmt.Errorf("logrepl handler update: %w", err)
		}
		return lsn, nil
	case *pglogrepl.DeleteMessage:
		if err := h.handleDelete(ctx, m, lsn); err != nil {
			return 0, fmt.Errorf("logrepl handler delete: %w", err)
		}
		return lsn, nil
	case *pglogrepl.BeginMessage:
		h.lastTXLSN = m.FinalLSN
	case *pglogrepl.CommitMessage:
		if h.lastTXLSN != 0 && h.lastTXLSN != m.CommitLSN {
			return 0, fmt.Errorf("out of order commit %s, expected %s", m.CommitLSN, h.lastTXLSN)
		}
	}

	return 0, nil
}

// handleInsert formats a Record with INSERT event data from Postgres and sends
// it to the output channel.
func (h *CDCHandler) handleInsert(
	ctx context.Context,
	msg *pglogrepl.InsertMessage,
	lsn pglogrepl.LSN,
) error {
	rel, err := h.relationSet.Get(msg.RelationID)
	if err != nil {
		return fmt.Errorf("failed getting relation %v: %w", msg.RelationID, err)
	}

	if err := h.updateAvroSchema(ctx, rel); err != nil {
		return fmt.Errorf("failed to update avro schema: %w", err)
	}

	newValues, err := h.relationSet.Values(msg.RelationID, msg.Tuple, h.tableInfo.GetTable(rel.RelationName))
	if err != nil {
		return fmt.Errorf("failed to decode new values: %w", err)
	}

	rec := sdk.Util.Source.NewRecordCreate(
		h.buildPosition(lsn),
		h.buildRecordMetadata(rel),
		h.buildRecordKey(newValues, rel.RelationName),
		h.buildRecordPayload(newValues),
	)
	h.attachSchemas(rec, rel.RelationName)

	return h.send(ctx, rec)
}

// handleUpdate formats a record with UPDATE event data from Postgres and sends
// it to the output channel.
func (h *CDCHandler) handleUpdate(
	ctx context.Context,
	msg *pglogrepl.UpdateMessage,
	lsn pglogrepl.LSN,
) error {
	rel, err := h.relationSet.Get(msg.RelationID)
	if err != nil {
		return err
	}

	newValues, err := h.relationSet.Values(msg.RelationID, msg.NewTuple, h.tableInfo.GetTable(rel.RelationName))
	if err != nil {
		return fmt.Errorf("failed to decode new values: %w", err)
	}

	if err := h.updateAvroSchema(ctx, rel); err != nil {
		return fmt.Errorf("failed to update avro schema: %w", err)
	}

	oldValues, err := h.relationSet.Values(msg.RelationID, msg.OldTuple, h.tableInfo.GetTable(rel.RelationName))
	if err != nil {
		// this is not a critical error, old values are optional, just log it
		// we use level "trace" intentionally to not clog up the logs in production
		sdk.Logger(ctx).Trace().Err(err).Msg("could not parse old values from UpdateMessage")
	}

	rec := sdk.Util.Source.NewRecordUpdate(
		h.buildPosition(lsn),
		h.buildRecordMetadata(rel),
		h.buildRecordKey(newValues, rel.RelationName),
		h.buildRecordPayload(oldValues),
		h.buildRecordPayload(newValues),
	)
	h.attachSchemas(rec, rel.RelationName)

	return h.send(ctx, rec)
}

// handleDelete formats a record with DELETE event data from Postgres and sends
// it to the output channel. Deleted records only contain the key and no payload.
func (h *CDCHandler) handleDelete(
	ctx context.Context,
	msg *pglogrepl.DeleteMessage,
	lsn pglogrepl.LSN,
) error {
	rel, err := h.relationSet.Get(msg.RelationID)
	if err != nil {
		return err
	}

	oldValues, err := h.relationSet.Values(msg.RelationID, msg.OldTuple, h.tableInfo.GetTable(rel.RelationName))
	if err != nil {
		return fmt.Errorf("failed to decode old values: %w", err)
	}

	if err := h.updateAvroSchema(ctx, rel); err != nil {
		return fmt.Errorf("failed to update avro schema: %w", err)
	}

	rec := sdk.Util.Source.NewRecordDelete(
		h.buildPosition(lsn),
		h.buildRecordMetadata(rel),
		h.buildRecordKey(oldValues, rel.RelationName),
		h.buildRecordPayload(oldValues),
	)
	h.attachSchemas(rec, rel.RelationName)

	return h.send(ctx, rec)
}

// send the record to the output channel or detect the cancellation of the
// context and return the context error.
func (h *CDCHandler) send(ctx context.Context, rec opencdc.Record) error {
	select {
	case <-ctx.Done():
		return ctx.Err()
	case h.out <- rec:
		return nil
	}
}

func (h *CDCHandler) buildRecordMetadata(rel *pglogrepl.RelationMessage) map[string]string {
	m := map[string]string{
		opencdc.MetadataCollection: rel.RelationName,
	}

	return m
}

// buildRecordKey takes the values from the message and extracts the key that
// matches the configured keyColumnName.
func (h *CDCHandler) buildRecordKey(values map[string]any, table string) opencdc.Data {
	keyColumn := h.tableKeys[table]
	key := make(opencdc.StructuredData)
	for k, v := range values {
		if keyColumn == k {
			key[k] = v
			break // TODO add support for composite keys
		}
	}
	return key
}

// buildRecordPayload takes the values from the message and extracts the payload
// for the record.
func (h *CDCHandler) buildRecordPayload(values map[string]any) opencdc.Data {
	if len(values) == 0 {
		return nil
	}
	return opencdc.StructuredData(values)
}

// buildPosition stores the LSN in position and converts it to bytes.
func (*CDCHandler) buildPosition(lsn pglogrepl.LSN) opencdc.Position {
	return position.Position{
		Type:    position.TypeCDC,
		LastLSN: lsn.String(),
	}.ToSDKPosition()
}

// updateAvroSchema generates and stores avro schema based on the relation's row,
// when usage of avro schema is requested.
func (h *CDCHandler) updateAvroSchema(ctx context.Context, rel *pglogrepl.RelationMessage) error {
	if !h.withAvroSchema {
		return nil
	}
	// Payload schema
	avroPayloadSch, err := schema.Avro.ExtractLogrepl(rel.RelationName+"_payload", rel, h.tableInfo.GetTable(rel.RelationName))
	if err != nil {
		return fmt.Errorf("failed to extract payload schema: %w", err)
	}
	ps, err := sdkschema.Create(
		ctx,
		cschema.TypeAvro,
		avroPayloadSch.Name(),
		[]byte(avroPayloadSch.String()),
	)
	if err != nil {
		return fmt.Errorf("failed creating payload schema for relation %v: %w", rel.RelationName, err)
	}
	h.payloadSchemas[rel.RelationName] = ps

	// Key schema
	avroKeySch, err := schema.Avro.ExtractLogrepl(rel.RelationName+"_key", rel, h.tableInfo.GetTable(rel.RelationName), h.tableKeys[rel.RelationName])
	if err != nil {
		return fmt.Errorf("failed to extract key schema: %w", err)
	}
	ks, err := sdkschema.Create(
		ctx,
		cschema.TypeAvro,
		avroKeySch.Name(),
		[]byte(avroKeySch.String()),
	)
	if err != nil {
		return fmt.Errorf("failed creating key schema for relation %v: %w", rel.RelationName, err)
	}
	h.keySchemas[rel.RelationName] = ks

	return nil
}

func (h *CDCHandler) attachSchemas(rec opencdc.Record, relationName string) {
	if !h.withAvroSchema {
		return
	}
	cschema.AttachPayloadSchemaToRecord(rec, h.payloadSchemas[relationName])
	cschema.AttachKeySchemaToRecord(rec, h.keySchemas[relationName])
}<|MERGE_RESOLUTION|>--- conflicted
+++ resolved
@@ -37,29 +37,26 @@
 	out         chan<- opencdc.Record
 	lastTXLSN   pglogrepl.LSN
 
-<<<<<<< HEAD
-	tableInfo      *common.TableInfoFetcher
-=======
+	tableInfo *common.TableInfoFetcher
+
 	withAvroSchema bool
->>>>>>> 134b5151
 	keySchemas     map[string]cschema.Schema
 	payloadSchemas map[string]cschema.Schema
 }
 
-<<<<<<< HEAD
-func NewCDCHandler(rs *internal.RelationSet, tableInfo *common.TableInfoFetcher, tableKeys map[string]string, out chan<- opencdc.Record) *CDCHandler {
-=======
-func NewCDCHandler(rs *internal.RelationSet, tableKeys map[string]string, out chan<- opencdc.Record, withAvroSchema bool) *CDCHandler {
->>>>>>> 134b5151
+func NewCDCHandler(
+	rs *internal.RelationSet,
+	tableInfo *common.TableInfoFetcher,
+	tableKeys map[string]string,
+	out chan<- opencdc.Record,
+	withAvroSchema bool,
+) *CDCHandler {
 	return &CDCHandler{
 		tableKeys:      tableKeys,
 		relationSet:    rs,
 		out:            out,
-<<<<<<< HEAD
 		tableInfo:      tableInfo,
-=======
 		withAvroSchema: withAvroSchema,
->>>>>>> 134b5151
 		keySchemas:     make(map[string]cschema.Schema),
 		payloadSchemas: make(map[string]cschema.Schema),
 	}
