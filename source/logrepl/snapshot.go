--- conflicted
+++ resolved
@@ -150,10 +150,7 @@
 	if rowsErr := s.rows.Err(); rowsErr != nil {
 		err = logOrReturnError(ctx, err, rowsErr, "rows returned an error")
 	}
-<<<<<<< HEAD
-=======
-
->>>>>>> 873fc9e0
+
 	if !s.complete {
 		err = logOrReturnError(ctx, err, ErrSnapshotInterrupt, "snapshot interrupted")
 	}
