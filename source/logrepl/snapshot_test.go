// Copyright © 2022 Meroxa, Inc.
//
// Licensed under the Apache License, Version 2.0 (the "License");
// you may not use this file except in compliance with the License.
// You may obtain a copy of the License at
//
//     http://www.apache.org/licenses/LICENSE-2.0
//
// Unless required by applicable law or agreed to in writing, software
// distributed under the License is distributed on an "AS IS" BASIS,
// WITHOUT WARRANTIES OR CONDITIONS OF ANY KIND, either express or implied.
// See the License for the specific language governing permissions and
// limitations under the License.

package logrepl

import (
	"context"
	"errors"
	"fmt"
	"testing"
	"time"

	"github.com/conduitio/conduit-connector-postgres/test"
	sdk "github.com/conduitio/conduit-connector-sdk"
	"github.com/jackc/pgx/v4/pgxpool"
	"github.com/matryer/is"
)

var (
	columns = []string{"id", "key", "column1", "column2", "column3"}
	key     = "key"
)

<<<<<<< HEAD
func TestTeardown(t *testing.T) {
	is := is.New(t)
	pool := test.ConnectPool(context.Background(), t, test.RegularConnString)

	t.Run("should return interrupt error if next never called", func(t *testing.T) {
		ctx := context.Background()
		table := test.SetupTestTable(ctx, t, pool)
		name := createTestSnapshot(ctx, t, pool)
		s := createTestSnapshotIterator(ctx, t, pool, name, table, columns, key)

		err := s.Teardown(ctx)

		is.True(errors.Is(err, ErrSnapshotInterrupt))
	})
}

func TestSnapshot(t *testing.T) {
	is := is.New(t)
	pool := test.ConnectPool(context.Background(), t, test.RegularConnString)

	t.Run("should take atomic snapshot", func(t *testing.T) {
		ctx := context.Background()
		table := test.SetupTestTable(ctx, t, pool)
		name := createTestSnapshot(ctx, t, pool)

		// start our snapshot iterator
		s := createTestSnapshotIterator(ctx, t, pool, name, table, columns, key)
		t.Cleanup(func() { is.NoErr(s.Teardown(ctx)) })

		// add a record to our table after snapshot started
		insertQuery := fmt.Sprintf(`INSERT INTO %s (id, column1, column2, column3)
				VALUES (5, 'bizz', 456, false)`, table)
		_, err := pool.Exec(ctx, insertQuery)
		is.NoErr(err)

		// assert record does not appear in snapshot
		for i := 0; i < 5; i++ {
			r, err := s.Next(ctx)
			if err != nil {
				is.Equal(err, ErrSnapshotComplete)
				is.Equal(r, sdk.Record{})
			}
		}
	})

	t.Run("should iterate full snapshot", func(t *testing.T) {
		ctx := context.Background()
		pool := test.ConnectPool(ctx, t, test.RegularConnString)
		table := test.SetupTestTable(ctx, t, pool)
		name := createTestSnapshot(ctx, t, pool)

		s := createTestSnapshotIterator(ctx, t, pool, name, table,
			[]string{"id", "key"}, "key")

		for i := 0; i < 4; i++ {
			rec, err := s.Next(ctx)
			is.Equal(rec.Position, sdk.Position(fmt.Sprintf("%s:%d", table, i)))
			is.NoErr(err)
		}

		r, err := s.Next(ctx)
		is.Equal(r, sdk.Record{})
		is.Equal(err.Error(), ErrSnapshotComplete.Error())
		is.NoErr(s.Teardown(ctx))
	})

	t.Run("should return interrupt error", func(t *testing.T) {
		ctx := context.Background()
		table := test.SetupTestTable(ctx, t, pool)
		name := createTestSnapshot(ctx, t, pool)

		s := createTestSnapshotIterator(ctx, t, pool, name, table,
			[]string{"id", "key", "column1", "column2", "column3"}, "key")

		now := time.Now()
		rec, err := s.Next(ctx)
		is.NoErr(err)

		is.True(rec.CreatedAt.After(now))
		is.Equal(rec.Metadata["action"], "snapshot")
		rec.CreatedAt = time.Time{} // reset time for comparison

		is.Equal(rec, sdk.Record{
			Position: sdk.Position(fmt.Sprintf("%s:0", table)),
			Key: sdk.StructuredData{
				"key": []uint8("1"),
			},
			Payload: sdk.StructuredData{
				"id":      int64(1),
				"column1": "foo",
				"column2": int32(123),
				"column3": bool(false),
			},
			Metadata: map[string]string{
				"action": actionSnapshot,
				"table":  table,
			},
		})
		is.True(errors.Is(s.Teardown(ctx), ErrSnapshotInterrupt))
=======
func TestAtomicSnapshot(t *testing.T) {
	is := is.New(t)
	pool := test.ConnectPool(context.Background(), t, test.RegularConnString)
	ctx := context.Background()
	table := test.SetupTestTable(ctx, t, pool)
	name := createTestSnapshot(ctx, t, pool)
	s := createTestSnapshotIterator(ctx, t, pool, SnapshotConfig{
		SnapshotName: name,
		Table:        table,
		Columns:      columns,
		KeyColumn:    key,
	})
	t.Cleanup(func() { is.NoErr(s.Teardown(ctx)) })

	// add a record to our table after snapshot started
	insertQuery := fmt.Sprintf(`INSERT INTO %s (id, column1, column2, column3)
				VALUES (5, 'bizz', 456, false)`, table)
	_, err := pool.Exec(ctx, insertQuery)
	is.NoErr(err)

	// assert record does not appear in snapshot
	for i := 0; i < 5; i++ {
		r, err := s.Next(ctx)
		if err != nil {
			is.True(errors.Is(err, ErrSnapshotComplete))
			is.Equal(r, sdk.Record{})
		}
	}
}

func TestSnapshotInterrupted(t *testing.T) {
	is := is.New(t)
	pool := test.ConnectPool(context.Background(), t, test.RegularConnString)
	ctx := context.Background()
	table := test.SetupTestTable(ctx, t, pool)
	name := createTestSnapshot(ctx, t, pool)
	s := createTestSnapshotIterator(ctx, t, pool, SnapshotConfig{
		SnapshotName: name,
		Table:        table,
		Columns:      columns,
		KeyColumn:    key,
	})
	now := time.Now()

	rec, err := s.Next(ctx)
	is.NoErr(err)

	is.True(rec.CreatedAt.After(now))
	is.Equal(rec.Metadata["action"], "snapshot")
	rec.CreatedAt = time.Time{} // reset time for comparison
	is.Equal(rec, sdk.Record{
		Position: sdk.Position(fmt.Sprintf("%s:0", table)),
		Key: sdk.StructuredData{
			"key": []uint8("1"),
		},
		Payload: sdk.StructuredData{
			"id":      int64(1),
			"column1": "foo",
			"column2": int32(123),
			"column3": bool(false),
		},
		Metadata: map[string]string{
			"action": actionSnapshot,
			"table":  table,
		},
>>>>>>> c1eddf8a
	})
}

func TestFullIteration(t *testing.T) {
	is := is.New(t)
	ctx := context.Background()
	pool := test.ConnectPool(ctx, t, test.RegularConnString)
	table := test.SetupTestTable(ctx, t, pool)
	name := createTestSnapshot(ctx, t, pool)
	s := createTestSnapshotIterator(ctx, t, pool, SnapshotConfig{
		SnapshotName: name,
		Table:        table,
		Columns:      columns,
		KeyColumn:    key,
	})

	for i := 0; i < 4; i++ {
		rec, err := s.Next(ctx)
		is.Equal(rec.Position, sdk.Position(fmt.Sprintf("%s:%d", table, i)))
		is.NoErr(err)
	}

	r, err := s.Next(ctx)
	is.Equal(r, sdk.Record{})
	is.True(errors.Is(err, ErrSnapshotComplete))
	is.NoErr(s.Teardown(ctx))
}

// createTestSnapshot starts a transaction that stays open while a snapshot test
// runs. Otherwise, Postgres deletes the snapshot as soon as the transaction
// commits or rolls back, and our snapshot iterator won't find a snapshot with
// the specified name.
// https://www.postgresql.org/docs/current/sql-set-transaction.html
func createTestSnapshot(ctx context.Context, t *testing.T, pool *pgxpool.Pool) string {
	is := is.New(t)
	conn, err := pool.Acquire(ctx)
	is.NoErr(err)

	tx, err := conn.Begin(ctx)
	is.NoErr(err)

	var name string
	query := `SELECT * FROM pg_catalog.pg_export_snapshot();`
	row := tx.QueryRow(ctx, query)
	is.NoErr(err)
	err = row.Scan(&name)
	is.NoErr(err)

	t.Cleanup(func() {
		is.NoErr(tx.Commit(ctx))
		conn.Release()
	})

	return name
}

<<<<<<< HEAD
// createTestSnapshotIterator creates a new test table, starts a snapshot
// on it, then creates a test SnapshotIterator with the ID of that snapshot.
// * It returns that SnapshotIterator and the string name of the test table.
// * This function handles its own pooled connection cleanup, but _not_ the
// SnapshotIterator's Teardown.
func createTestSnapshotIterator(ctx context.Context, t *testing.T,
	pool *pgxpool.Pool, snapshotName string, table string, columns []string,
	key string) *SnapshotIterator {
	is := is.New(t)
	conn, err := pool.Acquire(ctx)
	is.NoErr(err)
	s, err := NewSnapshotIterator(context.Background(), conn.Conn(), SnapshotConfig{
		SnapshotName: snapshotName,
		Table:        table,
		Columns:      columns,
		KeyColumn:    key,
	})
	is.NoErr(err)
	t.Cleanup(func() { conn.Release() })
=======
// creates a snapshot iterator for testing that hands its connection's cleanup.
func createTestSnapshotIterator(ctx context.Context, t *testing.T,
	pool *pgxpool.Pool, cfg SnapshotConfig) *SnapshotIterator {
	is := is.New(t)

	conn, err := pool.Acquire(ctx)
	is.NoErr(err)
	s, err := NewSnapshotIterator(context.Background(), conn.Conn(), SnapshotConfig{
		SnapshotName: cfg.SnapshotName,
		Table:        cfg.Table,
		Columns:      cfg.Columns,
		KeyColumn:    cfg.KeyColumn,
	})
	is.NoErr(err)
	t.Cleanup(conn.Release)
>>>>>>> c1eddf8a
	return s
}<|MERGE_RESOLUTION|>--- conflicted
+++ resolved
@@ -32,107 +32,6 @@
 	key     = "key"
 )
 
-<<<<<<< HEAD
-func TestTeardown(t *testing.T) {
-	is := is.New(t)
-	pool := test.ConnectPool(context.Background(), t, test.RegularConnString)
-
-	t.Run("should return interrupt error if next never called", func(t *testing.T) {
-		ctx := context.Background()
-		table := test.SetupTestTable(ctx, t, pool)
-		name := createTestSnapshot(ctx, t, pool)
-		s := createTestSnapshotIterator(ctx, t, pool, name, table, columns, key)
-
-		err := s.Teardown(ctx)
-
-		is.True(errors.Is(err, ErrSnapshotInterrupt))
-	})
-}
-
-func TestSnapshot(t *testing.T) {
-	is := is.New(t)
-	pool := test.ConnectPool(context.Background(), t, test.RegularConnString)
-
-	t.Run("should take atomic snapshot", func(t *testing.T) {
-		ctx := context.Background()
-		table := test.SetupTestTable(ctx, t, pool)
-		name := createTestSnapshot(ctx, t, pool)
-
-		// start our snapshot iterator
-		s := createTestSnapshotIterator(ctx, t, pool, name, table, columns, key)
-		t.Cleanup(func() { is.NoErr(s.Teardown(ctx)) })
-
-		// add a record to our table after snapshot started
-		insertQuery := fmt.Sprintf(`INSERT INTO %s (id, column1, column2, column3)
-				VALUES (5, 'bizz', 456, false)`, table)
-		_, err := pool.Exec(ctx, insertQuery)
-		is.NoErr(err)
-
-		// assert record does not appear in snapshot
-		for i := 0; i < 5; i++ {
-			r, err := s.Next(ctx)
-			if err != nil {
-				is.Equal(err, ErrSnapshotComplete)
-				is.Equal(r, sdk.Record{})
-			}
-		}
-	})
-
-	t.Run("should iterate full snapshot", func(t *testing.T) {
-		ctx := context.Background()
-		pool := test.ConnectPool(ctx, t, test.RegularConnString)
-		table := test.SetupTestTable(ctx, t, pool)
-		name := createTestSnapshot(ctx, t, pool)
-
-		s := createTestSnapshotIterator(ctx, t, pool, name, table,
-			[]string{"id", "key"}, "key")
-
-		for i := 0; i < 4; i++ {
-			rec, err := s.Next(ctx)
-			is.Equal(rec.Position, sdk.Position(fmt.Sprintf("%s:%d", table, i)))
-			is.NoErr(err)
-		}
-
-		r, err := s.Next(ctx)
-		is.Equal(r, sdk.Record{})
-		is.Equal(err.Error(), ErrSnapshotComplete.Error())
-		is.NoErr(s.Teardown(ctx))
-	})
-
-	t.Run("should return interrupt error", func(t *testing.T) {
-		ctx := context.Background()
-		table := test.SetupTestTable(ctx, t, pool)
-		name := createTestSnapshot(ctx, t, pool)
-
-		s := createTestSnapshotIterator(ctx, t, pool, name, table,
-			[]string{"id", "key", "column1", "column2", "column3"}, "key")
-
-		now := time.Now()
-		rec, err := s.Next(ctx)
-		is.NoErr(err)
-
-		is.True(rec.CreatedAt.After(now))
-		is.Equal(rec.Metadata["action"], "snapshot")
-		rec.CreatedAt = time.Time{} // reset time for comparison
-
-		is.Equal(rec, sdk.Record{
-			Position: sdk.Position(fmt.Sprintf("%s:0", table)),
-			Key: sdk.StructuredData{
-				"key": []uint8("1"),
-			},
-			Payload: sdk.StructuredData{
-				"id":      int64(1),
-				"column1": "foo",
-				"column2": int32(123),
-				"column3": bool(false),
-			},
-			Metadata: map[string]string{
-				"action": actionSnapshot,
-				"table":  table,
-			},
-		})
-		is.True(errors.Is(s.Teardown(ctx), ErrSnapshotInterrupt))
-=======
 func TestAtomicSnapshot(t *testing.T) {
 	is := is.New(t)
 	pool := test.ConnectPool(context.Background(), t, test.RegularConnString)
@@ -198,7 +97,6 @@
 			"action": actionSnapshot,
 			"table":  table,
 		},
->>>>>>> c1eddf8a
 	})
 }
 
@@ -255,27 +153,6 @@
 	return name
 }
 
-<<<<<<< HEAD
-// createTestSnapshotIterator creates a new test table, starts a snapshot
-// on it, then creates a test SnapshotIterator with the ID of that snapshot.
-// * It returns that SnapshotIterator and the string name of the test table.
-// * This function handles its own pooled connection cleanup, but _not_ the
-// SnapshotIterator's Teardown.
-func createTestSnapshotIterator(ctx context.Context, t *testing.T,
-	pool *pgxpool.Pool, snapshotName string, table string, columns []string,
-	key string) *SnapshotIterator {
-	is := is.New(t)
-	conn, err := pool.Acquire(ctx)
-	is.NoErr(err)
-	s, err := NewSnapshotIterator(context.Background(), conn.Conn(), SnapshotConfig{
-		SnapshotName: snapshotName,
-		Table:        table,
-		Columns:      columns,
-		KeyColumn:    key,
-	})
-	is.NoErr(err)
-	t.Cleanup(func() { conn.Release() })
-=======
 // creates a snapshot iterator for testing that hands its connection's cleanup.
 func createTestSnapshotIterator(ctx context.Context, t *testing.T,
 	pool *pgxpool.Pool, cfg SnapshotConfig) *SnapshotIterator {
@@ -291,6 +168,5 @@
 	})
 	is.NoErr(err)
 	t.Cleanup(conn.Release)
->>>>>>> c1eddf8a
 	return s
 }