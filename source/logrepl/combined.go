// Copyright © 2022 Meroxa, Inc.
//
// Licensed under the Apache License, Version 2.0 (the "License");
// you may not use this file except in compliance with the License.
// You may obtain a copy of the License at
//
//     http://www.apache.org/licenses/LICENSE-2.0
//
// Unless required by applicable law or agreed to in writing, software
// distributed under the License is distributed on an "AS IS" BASIS,
// WITHOUT WARRANTIES OR CONDITIONS OF ANY KIND, either express or implied.
// See the License for the specific language governing permissions and
// limitations under the License.

package logrepl

import (
	"context"
	"errors"
	"fmt"

	"github.com/conduitio/conduit-commons/opencdc"
	"github.com/conduitio/conduit-connector-postgres/source/position"
	"github.com/conduitio/conduit-connector-postgres/source/snapshot"
	sdk "github.com/conduitio/conduit-connector-sdk"
	"github.com/jackc/pgx/v5/pgxpool"
)

type iterator interface {
	NextN(context.Context, int) ([]opencdc.Record, error)
	Ack(context.Context, opencdc.Position) error
	Teardown(context.Context) error
}

type CombinedIterator struct {
	conf Config
	pool *pgxpool.Pool

	cdcIterator      *CDCIterator
	snapshotIterator *snapshot.Iterator
	activeIterator   iterator
}

type Config struct {
	Position          opencdc.Position
	SlotName          string
	PublicationName   string
	Tables            []string
	TableKeys         map[string]string
	WithSnapshot      bool
	WithAvroSchema    bool
	SnapshotFetchSize int
	SDKBatchSize      int
}

// Validate performs validation tasks on the config.
func (c Config) Validate() error {
	var errs []error
	// make sure we have all table keys
	for _, tableName := range c.Tables {
		if c.TableKeys[tableName] == "" {
			errs = append(errs, fmt.Errorf("missing key for table %q", tableName))
		}
	}

	return errors.Join(errs...)
}

// NewCombinedIterator will initialize and start the Snapshot and CDC iterators.
// Failure to parse the position or validate the config will return an error.
func NewCombinedIterator(ctx context.Context, pool *pgxpool.Pool, conf Config) (*CombinedIterator, error) {
	pos, err := position.ParseSDKPosition(conf.Position)
	if err != nil {
		sdk.Logger(ctx).Debug().
			Err(err).
			Msgf("failed to parse position: %s", string(conf.Position))

		return nil, fmt.Errorf("failed to create logrepl iterator: %w", err)
	}

	if err := conf.Validate(); err != nil {
		return nil, fmt.Errorf("failed to validate logrepl config: %w", err)
	}

	c := &CombinedIterator{
		conf: conf,
		pool: pool,
	}

	// Initialize the CDC iterator.
	if err := c.initCDCIterator(ctx, pos); err != nil {
		return nil, err
	}

	// Initialize the snapshot iterator when snapshotting is enabled and not completed.
	// The CDC iterator must be initialized first when snapshotting is requested.
	if err := c.initSnapshotIterator(ctx, pos); err != nil {
		return nil, err
	}

	switch {
	case c.snapshotIterator != nil:
		c.activeIterator = c.snapshotIterator
	default:
		if err := c.cdcIterator.StartSubscriber(ctx); err != nil {
			return nil, fmt.Errorf("failed to start CDC iterator: %w", err)
		}

		c.activeIterator = c.cdcIterator
	}

	return c, nil
}

// NextN retrieves up to n records from the active iterator.
// If the end of the snapshot is reached during this call, it will switch to the CDC iterator
// and continue retrieving records from there.
func (c *CombinedIterator) NextN(ctx context.Context, n int) ([]opencdc.Record, error) {
	if n <= 0 {
		return nil, fmt.Errorf("n must be greater than 0, got %d", n)
	}

<<<<<<< HEAD
	var records []opencdc.Record

	// Get the first batch of records (blocking)
	records, err := c.activeIterator.NextN(ctx, n)
	if err != nil {
		// Snapshot iterator is done, handover to CDC iterator
		if errors.Is(err, snapshot.ErrIteratorDone) {
			if err := c.useCDCIterator(ctx); err != nil {
				return nil, err
			}
			sdk.Logger(ctx).Debug().Msg("Snapshot completed, switching to CDC mode")

			// Retry with new iterator
			return c.NextN(ctx, n)
		}
		return nil, fmt.Errorf("failed to fetch next record: %w", err)
	}

=======
	records, err := c.activeIterator.NextN(ctx, n)
	if err != nil {
		if !errors.Is(err, snapshot.ErrIteratorDone) {
			return nil, fmt.Errorf("failed to fetch records in batch: %w", err)
		}

		// Snapshot iterator is done, handover to CDC iterator
		if err := c.useCDCIterator(ctx); err != nil {
			return nil, err
		}

		sdk.Logger(ctx).Debug().Msg("Snapshot completed, switching to CDC mode")
		return c.NextN(ctx, n)
	}
>>>>>>> 8aa702c5
	return records, nil
}

func (c *CombinedIterator) Ack(ctx context.Context, p opencdc.Position) error {
	return c.activeIterator.Ack(ctx, p)
}

// Teardown will stop and teardown the CDC and Snapshot iterators.
func (c *CombinedIterator) Teardown(ctx context.Context) error {
	logger := sdk.Logger(ctx)

	var errs []error

	if c.cdcIterator != nil {
		if err := c.cdcIterator.Teardown(ctx); err != nil {
			logger.Warn().Err(err).Msg("Failed to tear down cdc iterator")
			errs = append(errs, fmt.Errorf("failed to teardown cdc iterator: %w", err))
		}
	}

	if c.snapshotIterator != nil {
		if err := c.snapshotIterator.Teardown(ctx); err != nil {
			logger.Warn().Err(err).Msg("Failed to tear down snapshot iterator")
			errs = append(errs, fmt.Errorf("failed to teardown snapshot iterator: %w", err))
		}
	}

	return errors.Join(errs...)
}

// initCDCIterator initializes the CDC iterator, which will create the replication slot.
// When snapshotting is disabled or the last known position is of CDC type, the iterator
// will start to consume CDC events from the created slot.
// Returns error when:
// * LSN position cannot be parsed,
// * The CDC iterator fails to initalize or fail to start.
func (c *CombinedIterator) initCDCIterator(ctx context.Context, pos position.Position) error {
	lsn, err := pos.LSN()
	if err != nil {
		return fmt.Errorf("failed to parse LSN in position: %w", err)
	}

	cdcIterator, err := NewCDCIterator(ctx, c.pool, CDCConfig{
		LSN:             lsn,
		SlotName:        c.conf.SlotName,
		PublicationName: c.conf.PublicationName,
		Tables:          c.conf.Tables,
		TableKeys:       c.conf.TableKeys,
		WithAvroSchema:  c.conf.WithAvroSchema,
		SDKBatchSize:    c.conf.SDKBatchSize,
	})
	if err != nil {
		return fmt.Errorf("failed to create CDC iterator: %w", err)
	}

	c.cdcIterator = cdcIterator

	return nil
}

// initSnapshotIterator initializes the Snapshot iterator. The CDC iterator must be initalized.
func (c *CombinedIterator) initSnapshotIterator(ctx context.Context, pos position.Position) error {
	if !c.conf.WithSnapshot || pos.Type == position.TypeCDC {
		return nil
	}

	if c.cdcIterator == nil {
		return fmt.Errorf("CDC iterator needs to be initialized before snapshot")
	}

	snapshotIterator, err := snapshot.NewIterator(ctx, c.pool, snapshot.Config{
		Position:       c.conf.Position,
		Tables:         c.conf.Tables,
		TableKeys:      c.conf.TableKeys,
		TXSnapshotID:   c.cdcIterator.TXSnapshotID(),
		FetchSize:      c.conf.SnapshotFetchSize,
		WithAvroSchema: c.conf.WithAvroSchema,
	})
	if err != nil {
		return fmt.Errorf("failed to create snapshot iterator: %w", err)
	}

	sdk.Logger(ctx).Info().Msg("Initial snapshot requested, starting..")

	c.snapshotIterator = snapshotIterator

	return nil
}

// useCDCIterator will activate and start the CDC iterator. The snapshot iterator
// will be torn down if initialized.
func (c *CombinedIterator) useCDCIterator(ctx context.Context) error {
	if c.snapshotIterator != nil {
		if err := c.snapshotIterator.Teardown(ctx); err != nil {
			return fmt.Errorf("failed to teardown snapshot iterator during switch: %w", err)
		}
	}

	c.activeIterator, c.snapshotIterator = c.cdcIterator, nil

	if err := c.cdcIterator.StartSubscriber(ctx); err != nil {
		return fmt.Errorf("failed to start CDC iterator: %w", err)
	}

	return nil
}<|MERGE_RESOLUTION|>--- conflicted
+++ resolved
@@ -120,26 +120,6 @@
 		return nil, fmt.Errorf("n must be greater than 0, got %d", n)
 	}
 
-<<<<<<< HEAD
-	var records []opencdc.Record
-
-	// Get the first batch of records (blocking)
-	records, err := c.activeIterator.NextN(ctx, n)
-	if err != nil {
-		// Snapshot iterator is done, handover to CDC iterator
-		if errors.Is(err, snapshot.ErrIteratorDone) {
-			if err := c.useCDCIterator(ctx); err != nil {
-				return nil, err
-			}
-			sdk.Logger(ctx).Debug().Msg("Snapshot completed, switching to CDC mode")
-
-			// Retry with new iterator
-			return c.NextN(ctx, n)
-		}
-		return nil, fmt.Errorf("failed to fetch next record: %w", err)
-	}
-
-=======
 	records, err := c.activeIterator.NextN(ctx, n)
 	if err != nil {
 		if !errors.Is(err, snapshot.ErrIteratorDone) {
@@ -154,7 +134,7 @@
 		sdk.Logger(ctx).Debug().Msg("Snapshot completed, switching to CDC mode")
 		return c.NextN(ctx, n)
 	}
->>>>>>> 8aa702c5
+
 	return records, nil
 }
 
