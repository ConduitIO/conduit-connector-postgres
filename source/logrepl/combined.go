--- conflicted
+++ resolved
@@ -133,10 +133,7 @@
 		sdk.Logger(ctx).Debug().Msg("Snapshot completed, switching to CDC mode")
 		return c.NextN(ctx, n)
 	}
-<<<<<<< HEAD
-=======
-
->>>>>>> cbb9f6eb
+
 	return records, nil
 }
 
