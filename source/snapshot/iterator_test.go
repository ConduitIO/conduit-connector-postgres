--- conflicted
+++ resolved
@@ -58,11 +58,7 @@
 			is.Equal(r.Metadata[opencdc.MetadataCollection], table)
 		}
 
-<<<<<<< HEAD
-		// Get remaining 2 records
-=======
 		// Get the remaining 2 records
->>>>>>> cbb9f6eb
 		records, err = i.NextN(ctx, 2)
 		is.NoErr(err)
 		is.Equal(len(records), 2)
