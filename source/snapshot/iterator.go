// Copyright © 2024 Meroxa, Inc.
//
// Licensed under the Apache License, Version 2.0 (the "License");
// you may not use this file except in compliance with the License.
// You may obtain a copy of the License at
//
//     http://www.apache.org/licenses/LICENSE-2.0
//
// Unless required by applicable law or agreed to in writing, software
// distributed under the License is distributed on an "AS IS" BASIS,
// WITHOUT WARRANTIES OR CONDITIONS OF ANY KIND, either express or implied.
// See the License for the specific language governing permissions and
// limitations under the License.

package snapshot

import (
	"context"
	"errors"
	"fmt"

	"github.com/conduitio/conduit-commons/csync"
	"github.com/conduitio/conduit-commons/opencdc"
	cschema "github.com/conduitio/conduit-commons/schema"
	"github.com/conduitio/conduit-connector-postgres/source/position"
	sdk "github.com/conduitio/conduit-connector-sdk"
	"github.com/jackc/pgx/v5/pgxpool"
	"gopkg.in/tomb.v2"
)

var ErrIteratorDone = errors.New("snapshot complete")

type Config struct {
	Position       opencdc.Position
	Tables         []string
	TableKeys      map[string]string
	TXSnapshotID   string
	FetchSize      int
	WithAvroSchema bool
}

type Iterator struct {
	db *pgxpool.Pool

	workersTomb *tomb.Tomb
	workers     []*FetchWorker
	acks        csync.WaitGroup

	conf Config

	lastPosition position.Position

	data chan []FetchData
}

func NewIterator(ctx context.Context, db *pgxpool.Pool, c Config) (*Iterator, error) {
	p, err := position.ParseSDKPosition(c.Position)
	if err != nil {
		return nil, fmt.Errorf("failed to parse position: %w", err)
	}

	if p.Snapshots == nil {
		p.Snapshots = make(position.SnapshotPositions)
	}

	t, _ := tomb.WithContext(ctx)
	i := &Iterator{
		db:           db,
		workersTomb:  t,
		conf:         c,
		data:         make(chan []FetchData),
		lastPosition: p,
	}

	if err := i.initFetchers(ctx); err != nil {
		return nil, fmt.Errorf("failed to initialize table fetchers: %w", err)
	}

	i.startWorkers()

	return i, nil
}

// NextN takes and returns up to n records from the queue. NextN is allowed to
// block until either at least one record is available or the context gets canceled.
func (i *Iterator) NextN(ctx context.Context, n int) ([]opencdc.Record, error) {
	if n <= 0 {
		return nil, fmt.Errorf("n must be greater than 0, got %d", n)
	}

	var records []opencdc.Record

	// Get first record (blocking)
	select {
	case <-ctx.Done():
		return nil, fmt.Errorf("iterator stopped: %w", ctx.Err())
<<<<<<< HEAD
	case d, ok := <-i.data:
		if !ok { // closed
			if err := i.t.Err(); err != nil {
=======
	case batch, ok := <-i.data:
		if !ok { // closed
			if err := i.workersTomb.Err(); err != nil {
>>>>>>> cbb9f6eb
				return nil, fmt.Errorf("fetchers exited unexpectedly: %w", err)
			}
			if err := i.acks.Wait(ctx); err != nil {
				return nil, fmt.Errorf("failed to wait for acks: %w", err)
			}
			return nil, ErrIteratorDone
		}

<<<<<<< HEAD
		i.acks.Add(1)
		records = append(records, i.buildRecord(d))
	}

	// Try to get remaining records non-blocking
	for len(records) < n {
		select {
		case <-ctx.Done():
			return records, ctx.Err()
		case d, ok := <-i.data:
			if !ok { // closed
				return records, nil
			}
			i.acks.Add(1)
			records = append(records, i.buildRecord(d))
		default:
			// No more records currently available
			return records, nil
		}
	}

=======
		for _, d := range batch {
			i.acks.Add(1)
			records = append(records, i.buildRecord(d))
		}
	}

	// Try to get remaining records non-blocking
	for len(records) < n {
		select {
		case <-ctx.Done():
			return records, ctx.Err()
		case batch, ok := <-i.data:
			if !ok { // closed
				return records, nil
			}
			for _, d := range batch {
				i.acks.Add(1)
				records = append(records, i.buildRecord(d))
			}
		default:
			// No more records currently available
			return records, nil
		}
	}

>>>>>>> cbb9f6eb
	return records, nil
}

func (i *Iterator) Ack(_ context.Context, _ opencdc.Position) error {
	i.acks.Done()
	return nil
}

func (i *Iterator) Teardown(_ context.Context) error {
	if i.workersTomb != nil {
		i.workersTomb.Kill(errors.New("tearing down snapshot iterator"))
	}

	return nil
}

func (i *Iterator) buildRecord(d FetchData) opencdc.Record {
	// merge this position with latest position
	i.lastPosition.Type = position.TypeSnapshot
	i.lastPosition.Snapshots[d.Table] = d.Position

	pos := i.lastPosition.ToSDKPosition()
	metadata := make(opencdc.Metadata)
	metadata[opencdc.MetadataCollection] = d.Table

	rec := sdk.Util.Source.NewRecordSnapshot(pos, metadata, d.Key, d.Payload)
	if i.conf.WithAvroSchema {
		cschema.AttachKeySchemaToRecord(rec, d.KeySchema)
		cschema.AttachPayloadSchemaToRecord(rec, d.PayloadSchema)
	}

	return rec
}

func (i *Iterator) initFetchers(ctx context.Context) error {
	var errs []error

	i.workers = make([]*FetchWorker, len(i.conf.Tables))

	for j, t := range i.conf.Tables {
		w := NewFetchWorker(i.db, i.data, FetchConfig{
			Table:          t,
			Key:            i.conf.TableKeys[t],
			TXSnapshotID:   i.conf.TXSnapshotID,
			Position:       i.lastPosition,
			FetchSize:      i.conf.FetchSize,
			WithAvroSchema: i.conf.WithAvroSchema,
		})

		if err := w.Init(ctx); err != nil {
			errs = append(errs, fmt.Errorf("failed to validate table fetcher %q config: %w", t, err))
		}

		i.workers[j] = w
	}

	return errors.Join(errs...)
}

func (i *Iterator) startWorkers() {
	for _, worker := range i.workers {
		i.workersTomb.Go(func() error {
			ctx := i.workersTomb.Context(nil) //nolint:staticcheck // This is the correct usage of tomb.Context
			if err := worker.Run(ctx); err != nil {
				return fmt.Errorf("fetcher for table %q exited: %w", worker.conf.Table, err)
			}
			return nil
		})
	}
	go func() {
		<-i.workersTomb.Dead()
		close(i.data)
	}()
}<|MERGE_RESOLUTION|>--- conflicted
+++ resolved
@@ -94,15 +94,9 @@
 	select {
 	case <-ctx.Done():
 		return nil, fmt.Errorf("iterator stopped: %w", ctx.Err())
-<<<<<<< HEAD
-	case d, ok := <-i.data:
-		if !ok { // closed
-			if err := i.t.Err(); err != nil {
-=======
 	case batch, ok := <-i.data:
 		if !ok { // closed
 			if err := i.workersTomb.Err(); err != nil {
->>>>>>> cbb9f6eb
 				return nil, fmt.Errorf("fetchers exited unexpectedly: %w", err)
 			}
 			if err := i.acks.Wait(ctx); err != nil {
@@ -111,29 +105,6 @@
 			return nil, ErrIteratorDone
 		}
 
-<<<<<<< HEAD
-		i.acks.Add(1)
-		records = append(records, i.buildRecord(d))
-	}
-
-	// Try to get remaining records non-blocking
-	for len(records) < n {
-		select {
-		case <-ctx.Done():
-			return records, ctx.Err()
-		case d, ok := <-i.data:
-			if !ok { // closed
-				return records, nil
-			}
-			i.acks.Add(1)
-			records = append(records, i.buildRecord(d))
-		default:
-			// No more records currently available
-			return records, nil
-		}
-	}
-
-=======
 		for _, d := range batch {
 			i.acks.Add(1)
 			records = append(records, i.buildRecord(d))
@@ -159,7 +130,6 @@
 		}
 	}
 
->>>>>>> cbb9f6eb
 	return records, nil
 }
 
