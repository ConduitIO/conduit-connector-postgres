// Copyright © 2022 Meroxa, Inc.
//
// Licensed under the Apache License, Version 2.0 (the "License");
// you may not use this file except in compliance with the License.
// You may obtain a copy of the License at
//
//     http://www.apache.org/licenses/LICENSE-2.0
//
// Unless required by applicable law or agreed to in writing, software
// distributed under the License is distributed on an "AS IS" BASIS,
// WITHOUT WARRANTIES OR CONDITIONS OF ANY KIND, either express or implied.
// See the License for the specific language governing permissions and
// limitations under the License.

package source

import (
	"context"
	"errors"
	"fmt"

	"github.com/conduitio/conduit-commons/config"
	sdk "github.com/conduitio/conduit-connector-sdk"
	"github.com/jackc/pgx/v5"
)

type SnapshotMode string

const (
	// SnapshotModeInitial creates a snapshot in the first run of the pipeline.
	SnapshotModeInitial SnapshotMode = "initial"
	// SnapshotModeNever skips snapshot creation altogether.
	SnapshotModeNever SnapshotMode = "never"
)

type CDCMode string

const (
	// CDCModeAuto tries to set up logical replication and falls back to long
	// polling if that is impossible.
	CDCModeAuto CDCMode = "auto"
	// CDCModeLogrepl uses logical replication to listen to changes.
	CDCModeLogrepl CDCMode = "logrepl"

	// AllTablesWildcard can be used if you'd like to listen to all tables.
	AllTablesWildcard = "*"
)

type Config struct {
	sdk.DefaultSourceMiddleware

	// URL is the connection string for the Postgres database.
	URL string `json:"url" validate:"required"`

	// Tables is a List of table names to read from, separated by a comma, e.g.:"table1,table2".
	// Use "*" if you'd like to listen to all tables.
	Tables []string `json:"tables"`
	// Deprecated: use `tables` instead.
	Table []string `json:"table"`

	// SnapshotMode is whether the plugin will take a snapshot of the entire table before starting cdc mode.
	SnapshotMode SnapshotMode `json:"snapshotMode" validate:"inclusion=initial|never" default:"initial"`

	// Snapshot fetcher size determines the number of rows to retrieve at a time.
	SnapshotFetchSize int `json:"snapshot.fetchSize" default:"50000"`

	// CDCMode determines how the connector should listen to changes.
	CDCMode CDCMode `json:"cdcMode" validate:"inclusion=auto|logrepl" default:"auto"`

	// LogreplPublicationName determines the publication name in case the
	// connector uses logical replication to listen to changes (see CDCMode).
	LogreplPublicationName string `json:"logrepl.publicationName" default:"conduitpub"`
	// LogreplSlotName determines the replication slot name in case the
	// connector uses logical replication to listen to changes (see CDCMode).
	LogreplSlotName string `json:"logrepl.slotName" default:"conduitslot"`

	// LogreplAutoCleanup determines if the replication slot and publication should be
	// removed when the connector is deleted.
	LogreplAutoCleanup bool `json:"logrepl.autoCleanup" default:"true"`

	// WithAvroSchema determines whether the connector should attach an avro schema on each
	// record.
	WithAvroSchema bool `json:"logrepl.withAvroSchema" default:"false"`
}

// Validate validates the provided config values.
func (c *Config) Validate(context.Context) error {
<<<<<<< HEAD
	// todo pass by ref
=======
>>>>>>> 6e1088e8
	c.Init()

	var errs []error

	// try parsing the url
	_, err := pgx.ParseConfig(c.URL)
	if err != nil {
		errs = append(errs, fmt.Errorf("invalid url: %w", err))
	}

	if len(c.Tables) > 0 && len(c.Table) > 0 {
		errs = append(errs, fmt.Errorf(`error validating "tables": cannot provide both "table" and "tables", use "tables" only`))
	}

	if len(c.Tables) == 0 {
		errs = append(errs, fmt.Errorf(`error validating "tables": %w`, config.ErrRequiredParameterMissing))
	}
	return errors.Join(errs...)
}

// Init sets the desired value on Tables while Table is being deprecated.
func (c *Config) Init() {
	if len(c.Table) > 0 && len(c.Tables) == 0 {
		c.Tables = c.Table
		c.Table = nil
	}
}<|MERGE_RESOLUTION|>--- conflicted
+++ resolved
@@ -85,10 +85,6 @@
 
 // Validate validates the provided config values.
 func (c *Config) Validate(context.Context) error {
-<<<<<<< HEAD
-	// todo pass by ref
-=======
->>>>>>> 6e1088e8
 	c.Init()
 
 	var errs []error
