# Conduit Connector PostgreSQL

The PostgreSQL connector is a [Conduit](https://github.com/ConduitIO/conduit)
plugin. It provides both, a source and a destination PostgresSQL connector.

<!-- readmegen:description -->
## Source

The Postgres Source Connector connects to a database with the provided `url` and
starts creating records for each change detected in the provided tables.

Upon starting, the source takes a snapshot of the provided tables in the database,
then switches into CDC mode. In CDC mode, the plugin reads from a buffer of CDC events.

### Snapshot

When the connector first starts, snapshot mode is enabled. The connector acquires
a read-only lock on the tables, and then reads all rows of the tables into Conduit.
Once all rows in that initial snapshot are read the connector releases its lock and
switches into CDC mode.

This behavior is enabled by default, but can be turned off by adding
`"snapshotMode": "never"` to the Source configuration.

### Change Data Capture

This connector implements Change Data Capture (CDC) features for PostgreSQL by
creating a logical replication slot and a publication that listens to changes in the
configured tables. Every detected change is converted into a record. If there are no
records available, the connector blocks until a record is available or the connector
receives a stop signal.

#### Logical Replication Configuration

When the connector switches to CDC mode, it attempts to run the initial setup commands
to create its logical replication slot and publication. It will connect to an existing
slot if one with the configured name exists.

The Postgres user specified in the connection URL must have sufficient privileges to
run all of these setup commands, or it will fail.

Example pipeline configuration that's using logical replication:

```yaml
version: 2.2
pipelines:
  - id: pg-to-log
    status: running
    connectors:
      - id: pg
        type: source
        plugin: builtin:postgres
        settings:
          url: "postgres://exampleuser:examplepass@localhost:5433/exampledb?sslmode=disable"
          tables: "users"
          cdcMode: "logrepl"
          logrepl.publicationName: "examplepub"
          logrepl.slotName": "exampleslot"
      - id: log
        type: destination
        plugin: builtin:log
        settings:
          level: info
```

:warning: When the connector or pipeline is deleted, the connector will automatically
attempt to delete the replication slot and publication. This is the default behaviour
and can be disabled by setting `logrepl.autoCleanup` to `false`.

### Key Handling

The connector will automatically look up the primary key column for the specified tables
and use them as the key value. If that can't be determined, the connector will return
an error.

## Destination

The Postgres Destination takes a Conduit record and stores it using a SQL statement.
The Destination is designed to handle different payloads and keys. Because of this,
each record is individually parsed and upserted.

### Handling record operations

Based on the `Operation` field in the record, the destination will either insert,
update or delete the record in the target table. Snapshot records are always inserted.

If the target table already contains a record with the same key as a record being
inserted, the record will be updated (upserted). This can overwrite and thus potentially
lose data, so keys should be assigned correctly from the Source.

If the target table does not contain a record with the same key as a record being
deleted, the record will be ignored.

If there is no key, the record will be simply appended.
<!-- /readmegen:description -->

## Source Configuration Parameters

<!-- readmegen:source.parameters.yaml -->
```yaml
version: 2.2
pipelines:
  - id: example
    status: running
    connectors:
      - id: example
        plugin: "postgres"
        settings:
          # Tables is a List of table names to read from, separated by a comma,
          # e.g.:"table1,table2". Use "*" if you'd like to listen to all tables.
          # Type: string
          tables: ""
          # URL is the connection string for the Postgres database.
          # Type: string
          # Required: yes
          url: ""
          # CDCMode determines how the connector should listen to changes.
          # Type: string
          # Required: no
          cdcMode: "auto"
          # LogreplAutoCleanup determines if the replication slot and
          # publication should be removed when the connector is deleted.
          # Type: bool
          # Required: no
          logrepl.autoCleanup: "true"
          # LogreplPublicationName determines the publication name in case the
          # connector uses logical replication to listen to changes (see
          # CDCMode).
          # Type: string
          # Required: no
          logrepl.publicationName: "conduitpub"
          # LogreplSlotName determines the replication slot name in case the
          # connector uses logical replication to listen to changes (see
          # CDCMode).
          # Type: string
          # Required: no
          logrepl.slotName: "conduitslot"
          # WithAvroSchema determines whether the connector should attach an
          # avro schema on each record.
          # Type: bool
          # Required: no
          logrepl.withAvroSchema: "true"
          # Snapshot fetcher size determines the number of rows to retrieve at a
          # time.
          # Type: int
          # Required: no
          snapshot.fetchSize: "50000"
          # SnapshotMode is whether the plugin will take a snapshot of the
          # entire table before starting cdc mode.
          # Type: string
          # Required: no
          snapshotMode: "initial"
          # Deprecated: use `tables` instead.
          # Type: string
          # Required: no
          table: ""
          # Tables is a List of table names to read from, separated by a comma,
          # e.g.:"table1,table2". Use "*" if you'd like to listen to all tables.
          # Type: string
          # Required: no
          tables: ""
          # Maximum delay before an incomplete batch is read from the source.
          # Type: duration
          # Required: no
          sdk.batch.delay: "0"
          # Maximum size of batch before it gets read from the source.
          # Type: int
          # Required: no
          sdk.batch.size: "0"
          # Specifies whether to use a schema context name. If set to false, no
          # schema context name will be used, and schemas will be saved with the
          # subject name specified in the connector (not safe because of name
          # conflicts).
          # Type: bool
          # Required: no
          sdk.schema.context.enabled: "true"
          # Schema context name to be used. Used as a prefix for all schema
          # subject names. If empty, defaults to the connector ID.
          # Type: string
          # Required: no
          sdk.schema.context.name: ""
          # Whether to extract and encode the record key with a schema.
          # Type: bool
          # Required: no
          sdk.schema.extract.key.enabled: "false"
          # The subject of the key schema. If the record metadata contains the
          # field "opencdc.collection" it is prepended to the subject name and
          # separated with a dot.
          # Type: string
          # Required: no
          sdk.schema.extract.key.subject: "key"
          # Whether to extract and encode the record payload with a schema.
          # Type: bool
          # Required: no
          sdk.schema.extract.payload.enabled: "false"
          # The subject of the payload schema. If the record metadata contains
          # the field "opencdc.collection" it is prepended to the subject name
          # and separated with a dot.
          # Type: string
          # Required: no
          sdk.schema.extract.payload.subject: "payload"
          # The type of the payload schema.
          # Type: string
          # Required: no
          sdk.schema.extract.type: "avro"
<<<<<<< HEAD
          # Snapshot fetcher size determines the number of rows to retrieve at a
          # time.
          # Type: int
          snapshot.fetchSize: "50000"
          # SnapshotMode is whether the plugin will take a snapshot of the
          # entire table before starting cdc mode.
          # Type: string
          snapshotMode: "initial"
=======
>>>>>>> 4e38501d
```
<!-- /readmegen:source.parameters.yaml -->

## Destination Configuration Parameters

<!-- readmegen:destination.parameters.yaml -->
```yaml
version: 2.2
pipelines:
  - id: example
    status: running
    connectors:
      - id: example
        plugin: "postgres"
        settings:
          # URL is the connection string for the Postgres database.
          # Type: string
          # Required: yes
          url: ""
          # Key represents the column name for the key used to identify and
          # update existing rows.
          # Type: string
          # Required: no
          key: ""
          # Table is used as the target table into which records are inserted.
          # Type: string
          # Required: no
          table: "{{ index .Metadata "opencdc.collection" }}"
          # Maximum delay before an incomplete batch is written to the
          # destination.
          # Type: duration
          # Required: no
          sdk.batch.delay: "0"
          # Maximum size of batch before it gets written to the destination.
          # Type: int
          # Required: no
          sdk.batch.size: "0"
          # Allow bursts of at most X records (0 or less means that bursts are
          # not limited). Only takes effect if a rate limit per second is set.
          # Note that if `sdk.batch.size` is bigger than `sdk.rate.burst`, the
          # effective batch size will be equal to `sdk.rate.burst`.
          # Type: int
          # Required: no
          sdk.rate.burst: "0"
          # Maximum number of records written per second (0 means no rate
          # limit).
          # Type: float
          # Required: no
          sdk.rate.perSecond: "0"
          # The format of the output record. See the Conduit documentation for a
          # full list of supported formats
          # (https://conduit.io/docs/using/connectors/configuration-parameters/output-format).
          # Type: string
          # Required: no
          sdk.record.format: "opencdc/json"
          # Options to configure the chosen output record format. Options are
          # normally key=value pairs separated with comma (e.g.
          # opt1=val2,opt2=val2), except for the `template` record format, where
          # options are a Go template.
          # Type: string
          # Required: no
          sdk.record.format.options: ""
          # Whether to extract and decode the record key with a schema.
          # Type: bool
          # Required: no
          sdk.schema.extract.key.enabled: "true"
          # Whether to extract and decode the record payload with a schema.
          # Type: bool
          # Required: no
          sdk.schema.extract.payload.enabled: "true"
```
<!-- /readmegen:destination.parameters.yaml -->

## Testing

Run `make test` to run all the unit and integration tests, which require Docker
to be installed and running. The command will handle starting and stopping
docker containers for you.

## References

- https://github.com/bitnami/bitnami-docker-postgresql-repmgr
- https://github.com/Masterminds/squirrel

![scarf pixel](https://static.scarf.sh/a.png?x-pxid=1423de19-24e7-4d64-91cf-0b893ca28cc6)<|MERGE_RESOLUTION|>--- conflicted
+++ resolved
@@ -109,6 +109,7 @@
           # Tables is a List of table names to read from, separated by a comma,
           # e.g.:"table1,table2". Use "*" if you'd like to listen to all tables.
           # Type: string
+          # Required: yes
           tables: ""
           # URL is the connection string for the Postgres database.
           # Type: string
@@ -150,15 +151,6 @@
           # Type: string
           # Required: no
           snapshotMode: "initial"
-          # Deprecated: use `tables` instead.
-          # Type: string
-          # Required: no
-          table: ""
-          # Tables is a List of table names to read from, separated by a comma,
-          # e.g.:"table1,table2". Use "*" if you'd like to listen to all tables.
-          # Type: string
-          # Required: no
-          tables: ""
           # Maximum delay before an incomplete batch is read from the source.
           # Type: duration
           # Required: no
@@ -203,17 +195,6 @@
           # Type: string
           # Required: no
           sdk.schema.extract.type: "avro"
-<<<<<<< HEAD
-          # Snapshot fetcher size determines the number of rows to retrieve at a
-          # time.
-          # Type: int
-          snapshot.fetchSize: "50000"
-          # SnapshotMode is whether the plugin will take a snapshot of the
-          # entire table before starting cdc mode.
-          # Type: string
-          snapshotMode: "initial"
-=======
->>>>>>> 4e38501d
 ```
 <!-- /readmegen:source.parameters.yaml -->
 
